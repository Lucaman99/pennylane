# Copyright 2018-2020 Xanadu Quantum Technologies Inc.

# Licensed under the Apache License, Version 2.0 (the "License");
# you may not use this file except in compliance with the License.
# You may obtain a copy of the License at

#     http://www.apache.org/licenses/LICENSE-2.0

# Unless required by applicable law or agreed to in writing, software
# distributed under the License is distributed on an "AS IS" BASIS,
# WITHOUT WARRANTIES OR CONDITIONS OF ANY KIND, either express or implied.
# See the License for the specific language governing permissions and
# limitations under the License.
"""
Unit tests for the :mod:`pennylane.template.subroutines` module.
Integration tests should be placed into ``test_templates.py``.
"""
# pylint: disable=protected-access,cell-var-from-loop
import pytest
import pennylane as qml
from pennylane import numpy as np
<<<<<<< HEAD
from pennylane.templates.subroutines import (Interferometer,
                                             SingleExcitationOp)
=======
from pennylane.templates.subroutines import Interferometer, ArbitraryUnitary
from pennylane.templates.subroutines.arbitrary_unitary import (
    _all_pauli_words_but_identity,
    _tuple_to_word,
    _n_k_gray_code,
)

# fmt: off
PAULI_WORD_TEST_DATA = [
    (1, ["X", "Y", "Z"]),
    (
        2,
        ["XI", "YI", "ZI", "ZX", "IX", "XX", "YX", "YY", "ZY", "IY", "XY", "XZ", "YZ", "ZZ", "IZ"],
    ),
    (
        3,
        [
            "XII", "YII", "ZII", "ZXI", "IXI", "XXI", "YXI", "YYI", "ZYI", "IYI", "XYI", "XZI", "YZI",
            "ZZI", "IZI", "IZX", "XZX", "YZX", "ZZX", "ZIX", "IIX", "XIX", "YIX", "YXX", "ZXX", "IXX",
            "XXX", "XYX", "YYX", "ZYX", "IYX", "IYY", "XYY", "YYY", "ZYY", "ZZY", "IZY", "XZY", "YZY",
            "YIY", "ZIY", "IIY", "XIY", "XXY", "YXY", "ZXY", "IXY", "IXZ", "XXZ", "YXZ", "ZXZ", "ZYZ",
            "IYZ", "XYZ", "YYZ", "YZZ", "ZZZ", "IZZ", "XZZ", "XIZ", "YIZ", "ZIZ", "IIZ",
        ]
    ),
]

GRAY_CODE_TEST_DATA = [
    (2, 2, [[0, 0], [1, 0], [1, 1], [0, 1]]),
    (2, 3, [[0, 0, 0], [1, 0, 0], [1, 1, 0], [0, 1, 0], [0, 1, 1], [1, 1, 1], [1, 0, 1], [0, 0, 1]]),
    (4, 2, [
        [0, 0], [1, 0], [2, 0], [3, 0], [3, 1], [0, 1], [1, 1], [2, 1], 
        [2, 2], [3, 2], [0, 2], [1, 2], [1, 3], [2, 3], [3, 3], [0, 3]
    ]),
    (3, 3, [
        [0, 0, 0], [1, 0, 0], [2, 0, 0], [2, 1, 0], [0, 1, 0], [1, 1, 0], [1, 2, 0], [2, 2, 0], [0, 2, 0], 
        [0, 2, 1], [1, 2, 1], [2, 2, 1], [2, 0, 1], [0, 0, 1], [1, 0, 1], [1, 1, 1], [2, 1, 1], [0, 1, 1], 
        [0, 1, 2], [1, 1, 2], [2, 1, 2], [2, 2, 2], [0, 2, 2], [1, 2, 2], [1, 0, 2], [2, 0, 2], [0, 0, 2]
    ]),
]
# fmt: on


class TestHelperFunctions:
    """Test the helper functions used in the layers."""

    @pytest.mark.parametrize("n,k,expected_code", GRAY_CODE_TEST_DATA)
    def test_n_k_gray_code(self, n, k, expected_code):
        """Test that _n_k_gray_code produces the Gray code correctly."""
        for expected_word, word in zip(expected_code, _n_k_gray_code(n, k)):
            assert expected_word == word

    @pytest.mark.parametrize("num_wires,expected_pauli_words", PAULI_WORD_TEST_DATA)
    def test_all_pauli_words_but_identity(self, num_wires, expected_pauli_words):
        """Test that the correct Pauli words are returned."""
        for expected_pauli_word, pauli_word in zip(expected_pauli_words, _all_pauli_words_but_identity(num_wires)):
            assert expected_pauli_word == pauli_word

    @pytest.mark.parametrize("tuple,expected_word", [
        ((0,), "I"),
        ((1,), "X"),
        ((2,), "Y"),
        ((3,), "Z"),
        ((0, 0, 0), "III"),
        ((1, 2, 3), "XYZ"),
        ((1, 2, 3, 0, 0, 3, 2, 1), "XYZIIZYX"),
    ])
    def test_tuple_to_word(self, tuple, expected_word):
        assert _tuple_to_word(tuple) == expected_word
>>>>>>> 202cd5e7


class TestInterferometer:
    """Tests for the Interferometer from the pennylane.template.layers module."""

    def test_invalid_mesh_exception(self):
        """Test that Interferometer() raises correct exception when mesh not recognized."""
        dev = qml.device('default.gaussian', wires=1)
        varphi = [0.42342]

        @qml.qnode(dev)
        def circuit(varphi, mesh=None):
            Interferometer(theta=[], phi=[], varphi=varphi, mesh=mesh, wires=0)
            return qml.expval(qml.NumberOperator(0))

        with pytest.raises(ValueError, match="Mesh option"):
            circuit(varphi, mesh='a')

    def test_invalid_mesh_exception(self):
        """Test that Interferometer() raises correct exception when beamsplitter not recognized."""
        dev = qml.device('default.gaussian', wires=1)
        varphi = [0.42342]

        @qml.qnode(dev)
        def circuit(varphi, bs=None):
            Interferometer(theta=[], phi=[], varphi=varphi, beamsplitter=bs, wires=0)
            return qml.expval(qml.NumberOperator(0))

        with pytest.raises(ValueError, match="did not recognize option"):
            circuit(varphi, bs='a')

    def test_clements_beamsplitter_convention(self, tol):
        """test the beamsplitter convention"""
        N = 2
        wires = range(N)

        theta = [0.321]
        phi = [0.234]
        varphi = [0.42342, 0.1121]

        with qml.utils.OperationRecorder() as rec_rect:
            Interferometer(theta, phi, varphi, mesh='rectangular', beamsplitter='clements', wires=wires)

        with qml.utils.OperationRecorder() as rec_tria:
            Interferometer(theta, phi, varphi, mesh='triangular', beamsplitter='clements', wires=wires)

        for rec in [rec_rect, rec_tria]:

            assert len(rec.queue) == 4

            assert isinstance(rec.queue[0], qml.Rotation)
            assert rec.queue[0].parameters == phi

            assert isinstance(rec.queue[1], qml.Beamsplitter)
            assert rec.queue[1].parameters == [theta[0], 0]

            assert isinstance(rec.queue[2], qml.Rotation)
            assert rec.queue[2].parameters == [varphi[0]]

            assert isinstance(rec.queue[3], qml.Rotation)
            assert rec.queue[3].parameters == [varphi[1]]

    def test_one_mode(self, tol):
        """Test that a one mode interferometer correctly gives a rotation gate"""
        varphi = [0.42342]

        with qml.utils.OperationRecorder() as rec:
            Interferometer(theta=[], phi=[], varphi=varphi, wires=0)

        assert len(rec.queue) == 1
        assert isinstance(rec.queue[0], qml.Rotation)
        assert np.allclose(rec.queue[0].parameters, varphi, atol=tol)

    def test_two_mode_rect(self, tol):
        """Test that a two mode interferometer using the rectangular mesh
        correctly gives a beamsplitter+rotation gate"""
        N = 2
        wires = range(N)

        theta = [0.321]
        phi = [0.234]
        varphi = [0.42342, 0.1121]

        with qml.utils.OperationRecorder() as rec:
            Interferometer(theta, phi, varphi, wires=wires)

        isinstance(rec.queue[0], qml.Beamsplitter)
        assert rec.queue[0].parameters == theta+phi

        assert isinstance(rec.queue[1], qml.Rotation)
        assert rec.queue[1].parameters == [varphi[0]]

        assert isinstance(rec.queue[2], qml.Rotation)
        assert rec.queue[2].parameters == [varphi[1]]

    def test_two_mode_triangular(self, tol):
        """Test that a two mode interferometer using the triangular mesh
        correctly gives a beamsplitter+rotation gate"""
        N = 2
        wires = range(N)

        theta = [0.321]
        phi = [0.234]
        varphi = [0.42342, 0.1121]

        with qml.utils.OperationRecorder() as rec:
            Interferometer(theta, phi, varphi, mesh='triangular', wires=wires)

        assert len(rec.queue) == 3

        assert isinstance(rec.queue[0], qml.Beamsplitter)
        assert rec.queue[0].parameters == theta+phi

        assert isinstance(rec.queue[1], qml.Rotation)
        assert rec.queue[1].parameters == [varphi[0]]

        assert isinstance(rec.queue[2], qml.Rotation)
        assert rec.queue[2].parameters == [varphi[1]]

    def test_three_mode(self, tol):
        """Test that a three mode interferometer using either mesh gives the correct gates"""
        N = 3
        wires = range(N)

        theta = [0.321, 0.4523, 0.21321]
        phi = [0.234, 0.324, 0.234]
        varphi = [0.42342, 0.234, 0.1121]

        with qml.utils.OperationRecorder() as rec_rect:
            Interferometer(theta, phi, varphi, wires=wires)

        with qml.utils.OperationRecorder() as rec_tria:
            Interferometer(theta, phi, varphi, wires=wires)

        for rec in [rec_rect, rec_tria]:
            # test both meshes (both give identical results for the 3 mode case).
            assert len(rec.queue) == 6

            expected_bs_wires = [[0, 1], [1, 2], [0, 1]]

            for idx, op in enumerate(rec_rect.queue[:3]):
                assert isinstance(op, qml.Beamsplitter)
                assert op.parameters == [theta[idx], phi[idx]]
                assert op.wires == expected_bs_wires[idx]

            for idx, op in enumerate(rec.queue[3:]):
                assert isinstance(op, qml.Rotation)
                assert op.parameters == [varphi[idx]]
                assert op.wires == [idx]

    def test_four_mode_rect(self, tol):
        """Test that a 4 mode interferometer using rectangular mesh gives the correct gates"""
        N = 4
        wires = range(N)

        theta = [0.321, 0.4523, 0.21321, 0.123, 0.5234, 1.23]
        phi = [0.234, 0.324, 0.234, 1.453, 1.42341, -0.534]
        varphi = [0.42342, 0.234, 0.4523, 0.1121]

        with qml.utils.OperationRecorder() as rec:
            Interferometer(theta, phi, varphi, wires=wires)

        assert len(rec.queue) == 10

        expected_bs_wires = [[0, 1], [2, 3], [1, 2], [0, 1], [2, 3], [1, 2]]

        for idx, op in enumerate(rec.queue[:6]):
            assert isinstance(op, qml.Beamsplitter)
            assert op.parameters == [theta[idx], phi[idx]]
            assert op.wires == expected_bs_wires[idx]

        for idx, op in enumerate(rec.queue[6:]):
            assert isinstance(op, qml.Rotation)
            assert op.parameters == [varphi[idx]]
            assert op.wires == [idx]

    def test_four_mode_triangular(self, tol):
        """Test that a 4 mode interferometer using triangular mesh gives the correct gates"""
        N = 4
        wires = range(N)

        theta = [0.321, 0.4523, 0.21321, 0.123, 0.5234, 1.23]
        phi = [0.234, 0.324, 0.234, 1.453, 1.42341, -0.534]
        varphi = [0.42342, 0.234, 0.4523, 0.1121]

        with qml.utils.OperationRecorder() as rec:
            Interferometer(theta, phi, varphi, mesh='triangular', wires=wires)

        assert len(rec.queue) == 10

        expected_bs_wires = [[2, 3], [1, 2], [0, 1], [2, 3], [1, 2], [2, 3]]

        for idx, op in enumerate(rec.queue[:6]):
            assert isinstance(op, qml.Beamsplitter)
            assert op.parameters == [theta[idx], phi[idx]]
            assert op.wires == expected_bs_wires[idx]

        for idx, op in enumerate(rec.queue[6:]):
            assert isinstance(op, qml.Rotation)
            assert op.parameters == [varphi[idx]]
            assert op.wires == [idx]

    def test_integration(self, tol):
        """test integration with PennyLane and gradient calculations"""
        N = 4
        wires = range(N)
        dev = qml.device('default.gaussian', wires=N)

        sq = np.array([[0.8734294, 0.96854066],
                       [0.86919454, 0.53085569],
                       [0.23272833, 0.0113988 ],
                       [0.43046882, 0.40235136]])

        theta = np.array([3.28406182, 3.0058243, 3.48940764, 3.41419504, 4.7808479, 4.47598146])
        phi = np.array([3.89357744, 2.67721355, 1.81631197, 6.11891294, 2.09716418, 1.37476761])
        varphi = np.array([0.4134863, 6.17555778, 0.80334114, 2.02400747])

        @qml.qnode(dev)
        def circuit(theta, phi, varphi):
            for w in wires:
                qml.Squeezing(sq[w][0], sq[w][1], wires=w)

            Interferometer(theta=theta, phi=phi, varphi=varphi, wires=wires)
            return [qml.expval(qml.NumberOperator(w)) for w in wires]

        res = circuit(theta, phi, varphi)
        expected = np.array([0.96852694, 0.23878521, 0.82310606, 0.16547786])
        assert np.allclose(res, expected, atol=tol)

        # compare the two methods of computing the Jacobian
        jac_A = circuit.jacobian((theta, phi, varphi), method="A")
        jac_F = circuit.jacobian((theta, phi, varphi), method="F")
        assert jac_A == pytest.approx(jac_F, abs=tol)


<<<<<<< HEAD
class TestSingleExcitationOp:
    """Tests for the SingleExcitationOp template from the pennylane.templates.subroutine module."""

    @pytest.mark.parametrize(
        ("ph", "ref_gates"),
        [
        ([0,2],   [[0 , qml.RX      , [0]  , [-np.pi/2]] , [1 , qml.Hadamard, [2], []],
                   [7 , qml.RX      , [0]  , [ np.pi/2]] , [8 , qml.Hadamard, [2], []],
                   [9 , qml.Hadamard, [0]  , []]         , [10, qml.RX      , [2], [-np.pi/2]],
                   [16, qml.Hadamard, [0]  , []]         , [17, qml.RX      , [2], [ np.pi/2]],
                   [4 , qml.RZ      , [2]  , [np.pi/6]]  , [13, qml.RZ      , [2], [-np.pi/6]]]
                   ),

        ([10,11], [[0 , qml.RX      , [10]  , [-np.pi/2]] , [1 , qml.Hadamard, [11], []],
                   [12, qml.Hadamard, [10]  , []]         , [13, qml.RX      , [11], [ np.pi/2]],
                   [3 , qml.RZ      , [11], [np.pi/6]]    , [10, qml.RZ      , [11], [-np.pi/6]]]
                   ),        

        ([1,4],   [[2 , qml.CNOT, [1,2], []], [3 , qml.CNOT, [2,3], []], [4 , qml.CNOT, [3,4], []],
                   [6 , qml.CNOT, [3,4], []], [7 , qml.CNOT, [2,3], []], [8 , qml.CNOT, [1,2], []],
                   [13, qml.CNOT, [1,2], []], [14, qml.CNOT, [2,3], []], [15, qml.CNOT, [3,4], []],
                   [17, qml.CNOT, [3,4], []], [18, qml.CNOT, [2,3], []], [19, qml.CNOT, [1,2], []]]
                   ),

        ([10,11], [[2 , qml.CNOT, [10,11] , []], [4  , qml.CNOT, [10,11], []],
                   [9 , qml.CNOT, [10,11] , []], [11 , qml.CNOT, [10,11], []]]
                   )        
        ]
    )
    def test_single_ex_op_operations(self, ph, ref_gates):
        """Test the correctness of the SingleExcitationOp template including the gate count
        and order, the wires each operation acts on and the correct use of parameters 
        in the circuit."""

        sqg = 10
        cnots = 4*(ph[1]-ph[0])
        weight = np.pi/3
        with qml.utils.OperationRecorder() as rec:
            SingleExcitationOp(weight, wires=ph)

        idx = ref_gates[0][0]

        exp_gate = ref_gates[0][1]
        res_gate = rec.queue[idx]

        exp_wires = ref_gates[0][2]
        res_wires = rec.queue[idx]._wires

        exp_weight = ref_gates[0][3]
        res_weight = rec.queue[idx].parameters        

        assert len(rec.queue) == sqg + cnots
        assert isinstance(res_gate, exp_gate) 
        assert res_wires == exp_wires
        assert res_weight == exp_weight

    @pytest.mark.parametrize(
        ("weight", "ph", "msg_match"),
        [
            ( 0.2      , [0]         , "'wires' must be of shape"),
            ( 0.2      , []          , "'wires' must be of shape"),
            ([0.2, 1.1], [0,2]       , "'weight' must be of shape"),
            ( 0.2      , None        , "wires must be a positive integer"),
            ( 0.2      , ["a", "b"]  , "wires must be a positive integer"),
            ( 0.2      , [1.13, 5.23], "wires must be a positive integer"),
            ( 0.2      , [3, 3]      , "wires_1 must be > wires_0"),
            ( 0.2      , [3, 1]      , "wires_1 must be > wires_0")
        ]
    )
    def test_single_excitation_op_exceptions(self, weight, ph, msg_match):
        """Test that SingleExcitationOp throws an exception if ``weight`` or 
        ``ph`` parameter has illegal shapes, types or values."""
        dev = qml.device("default.qubit", wires=5)

        def circuit(weight=weight, ph=ph):
            SingleExcitationOp(weight=weight, wires=ph)
            return qml.expval(qml.PauliZ(0))

        qnode = qml.QNode(circuit, dev)

        with pytest.raises(ValueError, match=msg_match):
            qnode(weight=weight, ph=ph)

    @pytest.mark.parametrize(
        ("weight", "ph", "expected"),
        [
            ( 2.21375586 , [0, 2], [-0.59956665, 1.        , 0.59956665, -1.]),
            ( -5.93892805, [1, 3], [ 1.        , 0.94132639, -1.       , -0.94132639])
        ]
    )
    def test_integration(self, weight, ph, expected, tol):
        """Test integration with PennyLane and gradient calculations"""

        N = 4
        wires = range(N)
        dev = qml.device('default.qubit', wires=N)

        @qml.qnode(dev)
        def circuit(weight):
            init_state = np.flip(np.array([1,1,0,0]))
            qml.BasisState(init_state, wires=wires)
            SingleExcitationOp(weight, ph=ph)

        return [qml.expval(qml.PauliZ(w)) for w in range(N)]

        res = circuit(weight)
        assert np.allclose(res, np.array(expected), atol=tol)

        # compare the two methods of computing the Jacobian
        jac_A = circuit.jacobian((weight), method="A")
        jac_F = circuit.jacobian((weight), method="F")
        assert jac_A == pytest.approx(jac_F, abs=tol)
=======
class TestArbitraryUnitary:
    """Test the ArbitraryUnitary template."""

    def test_correct_gates_single_wire(self):
        """Test that the correct gates are applied on a single wire."""
        weights = np.arange(3, dtype=float)

        with qml.utils.OperationRecorder() as rec:
            ArbitraryUnitary(weights, wires=[0])

        assert all(op.name == "PauliRot" and op.wires == [0] for op in rec.queue)

        pauli_words = ["X", "Y", "Z"]

        for i, op in enumerate(rec.queue):
            assert op.params[0] == weights[i]
            assert op.params[1] == pauli_words[i]

    def test_correct_gates_two_wires(self):
        """Test that the correct gates are applied on two wires."""
        weights = np.arange(15, dtype=float)

        with qml.utils.OperationRecorder() as rec:
            ArbitraryUnitary(weights, wires=[0, 1])

        assert all(op.name == "PauliRot" and op.wires == [0, 1] for op in rec.queue)

        pauli_words = ["XI", "YI", "ZI", "ZX", "IX", "XX", "YX", "YY", "ZY", "IY", "XY", "XZ", "YZ", "ZZ", "IZ"]

        for i, op in enumerate(rec.queue):
            assert op.params[0] == weights[i]
            assert op.params[1] == pauli_words[i]
>>>>>>> 202cd5e7
<|MERGE_RESOLUTION|>--- conflicted
+++ resolved
@@ -19,11 +19,12 @@
 import pytest
 import pennylane as qml
 from pennylane import numpy as np
-<<<<<<< HEAD
-from pennylane.templates.subroutines import (Interferometer,
-                                             SingleExcitationOp)
-=======
-from pennylane.templates.subroutines import Interferometer, ArbitraryUnitary
+
+from pennylane.templates.subroutines import (
+	Interferometer, 
+	ArbitraryUnitary,
+	SingleExcitationOp
+)
 from pennylane.templates.subroutines.arbitrary_unitary import (
     _all_pauli_words_but_identity,
     _tuple_to_word,
@@ -91,8 +92,6 @@
     ])
     def test_tuple_to_word(self, tuple, expected_word):
         assert _tuple_to_word(tuple) == expected_word
->>>>>>> 202cd5e7
-
 
 class TestInterferometer:
     """Tests for the Interferometer from the pennylane.template.layers module."""
@@ -327,7 +326,6 @@
         assert jac_A == pytest.approx(jac_F, abs=tol)
 
 
-<<<<<<< HEAD
 class TestSingleExcitationOp:
     """Tests for the SingleExcitationOp template from the pennylane.templates.subroutine module."""
 
@@ -440,7 +438,8 @@
         jac_A = circuit.jacobian((weight), method="A")
         jac_F = circuit.jacobian((weight), method="F")
         assert jac_A == pytest.approx(jac_F, abs=tol)
-=======
+
+
 class TestArbitraryUnitary:
     """Test the ArbitraryUnitary template."""
 
@@ -472,5 +471,4 @@
 
         for i, op in enumerate(rec.queue):
             assert op.params[0] == weights[i]
-            assert op.params[1] == pauli_words[i]
->>>>>>> 202cd5e7
+            assert op.params[1] == pauli_words[i]