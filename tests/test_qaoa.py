--- conflicted
+++ resolved
@@ -19,7 +19,6 @@
 import pennylane as qml
 from pennylane import qaoa
 from networkx import Graph
-from pennylane.templates import ApproxTimeEvolution
 from pennylane.wires import Wires
 
 
@@ -135,87 +134,6 @@
         assert mixer_ops == target_ops
         assert mixer_wires == target_wires
 
-    def test_creation_output(self):
-        """Tests that the output of the creation operator is correct"""
-
-        coeffs, ops = qaoa.mixers._creation(0)
-        names = [op.name for op in ops]
-        wires = [op.wires for op in ops]
-
-        assert coeffs == [0.5, -0.5j]
-        assert names == ['PauliX', 'PauliY']
-        assert wires == [Wires(0), Wires(0)]
-
-    def test_annihilation_output(self):
-        """Tests that the output of the annihilation operator is correct"""
-
-        coeffs, ops = qaoa.mixers._annihilation(0)
-        names = [op.name for op in ops]
-        wires = [op.wires for op in ops]
-
-        assert coeffs == [0.5, 0.5j]
-        assert names == ['PauliX', 'PauliY']
-        assert wires == [Wires(0), Wires(0)]
-
-
-    def test_creation_annihilation_tensor_error(self):
-        """Tests that the creation-annihilation tensor method throws the correct error"""
-
-        words = ["-+", "+1"]
-        wires = [0, 1]
-
-        with pytest.raises(ValueError, match=r"Encountered invalid character"):
-            qaoa.mixers._creation_annihilation_tensor(words, wires)
-
-    @pytest.mark.parametrize(
-        ("word", "wires", "target_coeffs", "target_names", "target_wires"),
-        [
-            ("+", [0], [0.5, -0.5j], ["PauliX", "PauliY"], [Wires(0), Wires(0)]),
-            ("0-", [6, 2], [0.5, 0.5j], ["PauliX", "PauliY"], [Wires(2), Wires(2)]),
-            ("+0-", [0, 1, 2], [0.25, 0.25j, -0.25j, 0.25],
-             [["PauliX", "PauliX"], ["PauliX", "PauliY"], ["PauliY", "PauliX"], ["PauliY", "PauliY"]],
-             [Wires([0, 2]), Wires([0, 2]), Wires([0, 2]), Wires([0, 2])]
-             )
-        ]
-    )
-    def test_create_annihilation_tensor_output(self, word, wires, target_coeffs, target_names, target_wires):
-        """Tests that the output of the creation-annihilation tensor method is correct"""
-
-        coeffs, ops = qaoa.mixers._creation_annihilation_tensor(word, wires)
-        names = [op.name for op in ops]
-        wires = [op.wires for op in ops]
-
-        assert coeffs == target_coeffs
-        assert names == target_names
-        assert wires == target_wires
-
-    @pytest.mark.parametrize(
-        ("words", "coeffs", "wires", "target_hamiltonian"),
-        [
-            (["+", "-"], [1, 1], [0], qml.Hamiltonian([1.0], [qml.PauliX(0)])),
-            (["0+", "0-"], [1, 1], [0, 1], qml.Hamiltonian([1.0], [qml.PauliX(1)])),
-            (["+-", "-+"], [1, 1], [7, 3], qml.Hamiltonian([0.5, 0.5], [
-                qml.PauliX(7) @ qml.PauliX(3),
-                qml.PauliY(7) @ qml.PauliY(3)
-            ]))
-        ]
-    )
-    def test_permutation_output(self, words, coeffs, wires, target_hamiltonian):
-        """Tests that the output of the permutation mixer is correct"""
-
-        mixer_hamiltonian = qaoa.permutation_mixer(words, coeffs, wires)
-
-        mixer_coeffs = mixer_hamiltonian.coeffs
-        mixer_ops = [i.name for i in mixer_hamiltonian.ops]
-        mixer_wires = [i.wires for i in mixer_hamiltonian.ops]
-
-        target_coeffs = target_hamiltonian.coeffs
-        target_ops = [i.name for i in target_hamiltonian.ops]
-        target_wires = [i.wires for i in target_hamiltonian.ops]
-
-        assert mixer_coeffs == target_coeffs
-        assert mixer_ops == target_ops
-        assert mixer_wires == target_wires
 
 GRAPHS = [
     Graph([(0, 1), (1, 2)]),
@@ -249,7 +167,6 @@
 ]
 
 COST_HAMILTONIANS = [qml.Hamiltonian(COST_COEFFS[i], COST_TERMS[i]) for i in range(3)]
-<<<<<<< HEAD
 
 MIXER_COEFFS = [[1, 1, 1], [1, 1, 1], [1, 1, 1]]
 
@@ -269,27 +186,6 @@
     ops = [i.name for i in hamiltonian.ops]
     wires = [i.wires for i in hamiltonian.ops]
 
-=======
-
-MIXER_COEFFS = [[1, 1, 1], [1, 1, 1], [1, 1, 1]]
-
-MIXER_TERMS = [
-    [qml.PauliX(0), qml.PauliX(1), qml.PauliX(2)],
-    [qml.PauliX(0), qml.PauliX(1), qml.PauliX(2)],
-    [qml.PauliX(0), qml.PauliX(1), qml.PauliX(2)]
-]
-
-MIXER_HAMILTONIANS = [qml.Hamiltonian(MIXER_COEFFS[i], MIXER_TERMS[i]) for i in range(3)]
-
-MAXCUT = zip(GRAPHS, COST_HAMILTONIANS, MIXER_HAMILTONIANS)
-
-def decompose_hamiltonian(hamiltonian):
-
-    coeffs = hamiltonian.coeffs
-    ops = [i.name for i in hamiltonian.ops]
-    wires = [i.wires for i in hamiltonian.ops]
-
->>>>>>> 38ffcb4b
     return [coeffs, ops, wires]
 
 
@@ -309,11 +205,6 @@
         """Tests that the output of the MaxCut method is correct"""
 
         cost_h, mixer_h = qaoa.maxcut(graph)
-<<<<<<< HEAD
-
-        assert decompose_hamiltonian(cost_hamiltonian) == decompose_hamiltonian(cost_h)
-        assert decompose_hamiltonian(mixer_hamiltonian) == decompose_hamiltonian(mixer_h)
-=======
 
         assert decompose_hamiltonian(cost_hamiltonian) == decompose_hamiltonian(cost_h)
         assert decompose_hamiltonian(mixer_hamiltonian) == decompose_hamiltonian(mixer_h)
@@ -416,5 +307,4 @@
             prep = [i.name, i.parameters, i.wires]
             target = [j.name, j.parameters, j.wires]
 
-        assert prep == target
->>>>>>> 38ffcb4b
+        assert prep == target