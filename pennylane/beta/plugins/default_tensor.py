--- conflicted
+++ resolved
@@ -35,7 +35,6 @@
 from pennylane._device import Device
 
 # tolerance for numerical errors
-<<<<<<< HEAD
 TOL = 1e-10
 
 contract_fns = {
@@ -44,272 +43,6 @@
     "optimal": tn.contractors.optimal,
     "auto": tn.contractors.auto,
 }
-=======
-tolerance = 1e-10
-
-
-# ========================================================
-#  utilities
-# ========================================================
-
-
-def spectral_decomposition(A):
-    r"""Spectral decomposition of a Hermitian matrix.
-
-    Args:
-        A (array): Hermitian matrix
-
-    Returns:
-        (vector[float], list[array[complex]]): (a, P): eigenvalues and hermitian projectors
-            such that :math:`A = \sum_k a_k P_k`.
-    """
-    d, v = eigh(A)
-    P = []
-    for k in range(d.shape[0]):
-        temp = v[:, k]
-        P.append(np.outer(temp, temp.conj()))
-    return d, P
-
-
-# ========================================================
-#  fixed gates
-# ========================================================
-
-I = np.eye(2)
-# Pauli matrices
-X = np.array([[0, 1], [1, 0]])  #: Pauli-X matrix
-Y = np.array([[0, -1j], [1j, 0]])  #: Pauli-Y matrix
-Z = np.array([[1, 0], [0, -1]])  #: Pauli-Z matrix
-
-H = np.array([[1, 1], [1, -1]]) / math.sqrt(2)  #: Hadamard gate
-# Two qubit gates
-CNOT = np.array([[1, 0, 0, 0], [0, 1, 0, 0], [0, 0, 0, 1], [0, 0, 1, 0]])  #: CNOT gate
-SWAP = np.array([[1, 0, 0, 0], [0, 0, 1, 0], [0, 1, 0, 0], [0, 0, 0, 1]])  #: SWAP gate
-CZ = np.array([[1, 0, 0, 0], [0, 1, 0, 0], [0, 0, 1, 0], [0, 0, 0, -1]])  #: CZ gate
-S = np.array([[1, 0], [0, 1j]])  #: Phase Gate
-T = np.array([[1, 0], [0, cmath.exp(1j * np.pi / 4)]])  #: T Gate
-# Three qubit gates
-CSWAP = np.array(
-    [
-        [1, 0, 0, 0, 0, 0, 0, 0],
-        [0, 1, 0, 0, 0, 0, 0, 0],
-        [0, 0, 1, 0, 0, 0, 0, 0],
-        [0, 0, 0, 1, 0, 0, 0, 0],
-        [0, 0, 0, 0, 1, 0, 0, 0],
-        [0, 0, 0, 0, 0, 0, 1, 0],
-        [0, 0, 0, 0, 0, 1, 0, 0],
-        [0, 0, 0, 0, 0, 0, 0, 1],
-    ]
-)  #: CSWAP gate
-
-Toffoli = np.diag([1 for i in range(8)])
-Toffoli[6:8, 6:8] = np.array([[0, 1], [1, 0]])
-
-# ========================================================
-#  parametrized gates
-# ========================================================
-
-
-def Rphi(phi):
-    r"""One-qubit phase shift.
-
-    Args:
-        phi (float): phase shift angle
-    Returns:
-        array: unitary 2x2 phase shift matrix
-    """
-    return np.array([[1, 0], [0, cmath.exp(1j * phi)]])
-
-
-def Rotx(theta):
-    r"""One-qubit rotation about the x axis.
-
-    Args:
-        theta (float): rotation angle
-    Returns:
-        array: unitary 2x2 rotation matrix :math:`e^{-i \sigma_x \theta/2}`
-    """
-    return math.cos(theta / 2) * I + 1j * math.sin(-theta / 2) * X
-
-
-def Roty(theta):
-    r"""One-qubit rotation about the y axis.
-
-    Args:
-        theta (float): rotation angle
-    Returns:
-        array: unitary 2x2 rotation matrix :math:`e^{-i \sigma_y \theta/2}`
-    """
-    return math.cos(theta / 2) * I + 1j * math.sin(-theta / 2) * Y
-
-
-def Rotz(theta):
-    r"""One-qubit rotation about the z axis.
-
-    Args:
-        theta (float): rotation angle
-    Returns:
-        array: unitary 2x2 rotation matrix :math:`e^{-i \sigma_z \theta/2}`
-    """
-    return math.cos(theta / 2) * I + 1j * math.sin(-theta / 2) * Z
-
-
-def Rot3(a, b, c):
-    r"""Arbitrary one-qubit rotation using three Euler angles.
-
-    Args:
-        a,b,c (float): rotation angles
-    Returns:
-        array: unitary 2x2 rotation matrix ``rz(c) @ ry(b) @ rz(a)``
-    """
-    return Rotz(c) @ (Roty(b) @ Rotz(a))
-
-
-def CRotx(theta):
-    r"""Two-qubit controlled rotation about the x axis.
-
-    Args:
-        theta (float): rotation angle
-    Returns:
-        array: unitary 4x4 rotation matrix :math:`|0\rangle\langle 0|\otimes \mathbb{I}+|1\rangle\langle 1|\otimes R_x(\theta)`
-    """
-    return np.array(
-        [
-            [1, 0, 0, 0],
-            [0, 1, 0, 0],
-            [0, 0, math.cos(theta / 2), -1j * math.sin(theta / 2)],
-            [0, 0, -1j * math.sin(theta / 2), math.cos(theta / 2)],
-        ]
-    )
-
-
-def CRoty(theta):
-    r"""Two-qubit controlled rotation about the y axis.
-
-    Args:
-        theta (float): rotation angle
-    Returns:
-        array: unitary 4x4 rotation matrix :math:`|0\rangle\langle 0|\otimes \mathbb{I}+|1\rangle\langle 1|\otimes R_y(\theta)`
-    """
-    return np.array(
-        [
-            [1, 0, 0, 0],
-            [0, 1, 0, 0],
-            [0, 0, math.cos(theta / 2), -math.sin(theta / 2)],
-            [0, 0, math.sin(theta / 2), math.cos(theta / 2)],
-        ]
-    )
-
-
-def CRotz(theta):
-    r"""Two-qubit controlled rotation about the z axis.
-
-    Args:
-        theta (float): rotation angle
-    Returns:
-        array: unitary 4x4 rotation matrix :math:`|0\rangle\langle 0|\otimes \mathbb{I}+|1\rangle\langle 1|\otimes R_z(\theta)`
-    """
-    return np.array(
-        [
-            [1, 0, 0, 0],
-            [0, 1, 0, 0],
-            [0, 0, cmath.exp(-1j * theta / 2), 0],
-            [0, 0, 0, cmath.exp(1j * theta / 2)],
-        ]
-    )
-
-
-def CRot3(a, b, c):
-    r"""Arbitrary two-qubit controlled rotation using three Euler angles.
-
-    Args:
-        a,b,c (float): rotation angles
-    Returns:
-        array: unitary 4x4 rotation matrix :math:`|0\rangle\langle 0|\otimes \mathbb{I}+|1\rangle\langle 1|\otimes R(a,b,c)`
-    """
-    return np.array(
-        [
-            [1, 0, 0, 0],
-            [0, 1, 0, 0],
-            [
-                0,
-                0,
-                cmath.exp(-1j * (a + c) / 2) * math.cos(b / 2),
-                -cmath.exp(1j * (a - c) / 2) * math.sin(b / 2),
-            ],
-            [
-                0,
-                0,
-                cmath.exp(-1j * (a - c) / 2) * math.sin(b / 2),
-                cmath.exp(1j * (a + c) / 2) * math.cos(b / 2),
-            ],
-        ]
-    )
-
-
-# ========================================================
-#  Arbitrary states and operators
-# ========================================================
-
-
-def unitary(*args):
-    r"""Input validation for an arbitary unitary operation.
-
-    Args:
-        args (array): square unitary matrix
-
-    Raises:
-        ValueError: if the matrix is not unitary or square
-
-    Returns:
-        array: square unitary matrix
-    """
-    U = np.asarray(args[0])
-
-    if U.shape[0] != U.shape[1]:
-        raise ValueError("Operator must be a square matrix.")
-
-    if not np.allclose(U @ U.conj().T, np.identity(U.shape[0])):
-        raise ValueError("Operator must be unitary.")
-
-    return U
-
-
-def hermitian(*args):
-    r"""Input validation for an arbitary Hermitian expectation.
-
-    Args:
-        args (array): square hermitian matrix
-
-    Raises:
-        ValueError: if the matrix is not Hermitian or square
-
-    Returns:
-        array: square hermitian matrix
-    """
-    A = np.asarray(args[0])
-    if A.shape[0] != A.shape[1]:
-        raise ValueError("Expectation must be a square matrix.")
-
-    if not np.allclose(A, A.conj().T):
-        raise ValueError("Expectation must be Hermitian.")
-
-    return A
-
-
-def identity(*_):
-    """Identity matrix observable.
-
-    Returns:
-        array: 2x2 identity matrix
-    """
-    return np.identity(2)
-
-
-# ========================================================
-#  device
-# ========================================================
->>>>>>> 202cd5e7
 
 
 class DefaultTensor(Device):
