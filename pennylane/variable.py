--- conflicted
+++ resolved
@@ -94,12 +94,8 @@
     #: dict[str->array[float]]: current auxiliary parameter values, set in :meth:`.BaseQNode._set_variables`
     kwarg_values = None
 
-<<<<<<< HEAD
-    def __init__(self, idx, name=None):
-=======
     def __init__(self, idx, name=None, is_kwarg=False):
         self.idx = idx  #: int: parameter index
->>>>>>> 5edef855
         self.name = name  #: str: parameter name
         self.idx = idx  #: int: parameter index
         self.mult = 1  #: int, float: parameter scalar multiplier
@@ -110,7 +106,7 @@
         return "<VariableRef({}:{}{})>".format(self.name, self.idx, temp)
 
     def __eq__(self, other):
-        if not isinstance(other, Variable):
+        if not isinstance(other, VariableRef):
             return False
 
         return (
@@ -153,35 +149,30 @@
             return VariableRef.positional_arg_values[self.idx] * self.mult
 
         # The variable is a placeholder for a keyword argument
-<<<<<<< HEAD
         values = VariableRef.kwarg_values[self.name]
-        return values[self.idx] * self.mult
-=======
-        values = Variable.kwarg_values[self.name]
         return values[self.idx] * self.mult
 
     def render(self, show_name_only=False):
-        """Returns a string representation of the Variable.
+        """Returns a string representation of the VariableRef.
 
         Args:
             show_name_only (bool, optional): Render the name instead of the value.
 
         Returns:
-            str: A string representation of the Variable
+            str: A string representation of the VariableRef
         """
         if not show_name_only:
-            if self.is_kwarg and Variable.kwarg_values and self.name in Variable.kwarg_values:
+            if self.is_kwarg and VariableRef.kwarg_values and self.name in VariableRef.kwarg_values:
                 return str(round(self.val, 3))
 
             if (
                 not self.is_kwarg
-                and Variable.free_param_values is not None
-                and len(Variable.free_param_values) > self.idx
+                and VariableRef.positional_arg_values is not None
+                and len(VariableRef.positional_arg_values) > self.idx
             ):
                 return str(round(self.val, 3))
 
         if self.mult != 1:
             return "{}*{}".format(str(round(self.mult, 3)), self.name)
 
-        return self.name
->>>>>>> 5edef855
+        return self.name