--- conflicted
+++ resolved
@@ -70,17 +70,9 @@
     or data placeholder.
 
     Each time the circuit is executed, it is given a vector of flattened positional argument values,
-<<<<<<< HEAD
     and a dictionary mapping auxiliary argument names to vectors of their flattened values.
-    Each element of these vectors corresponds to a VariableRef instance.
-    :attr:`VariableRef.idx` is an index into the argument value vector.
-=======
-    and a dictionary mapping keyword-only argument names to vectors of their flattened values.
     Each element of these vectors corresponds to a Variable instance.
-    Positional arguments are represented by nameless Variables, whereas for keyword-only
-    arguments :attr:`Variable.name` contains the argument name.
-    In both cases :attr:`Variable.idx` is an index into the argument value vector.
->>>>>>> 6ad998b2
+    :attr:`Variable.idx` is an index into the argument value vector.
 
     The Variable has an optional scalar multiplier for the argument it represents.
 
@@ -169,43 +161,20 @@
             return Variable.positional_arg_values[self.idx] * self.mult
 
         # The variable is a placeholder for a keyword argument
-<<<<<<< HEAD
-        values = VariableRef.kwarg_values[self.basename]
+        values = Variable.kwarg_values[self.basename]
         return values[self.idx] * self.mult
 
     def render(self, show_name_only=False):
-        """String representation of the VariableRef for CircuitDrawer.
-=======
-        values = Variable.kwarg_values[self.name]
-        return values[self.idx] * self.mult
-
-    def render(self, show_name_only=False):
-        """Returns a string representation of the Variable.
->>>>>>> 6ad998b2
+        """String representation of the Variable for CircuitDrawer.
 
         Args:
             show_name_only (bool, optional): Render the name instead of the value.
 
         Returns:
-<<<<<<< HEAD
             str: string representation of the VariableRef
         """
         if not show_name_only:
             return str(round(self.val, 3))
-=======
-            str: A string representation of the Variable
-        """
-        if not show_name_only:
-            if self.is_kwarg and Variable.kwarg_values and self.name in Variable.kwarg_values:
-                return str(round(self.val, 3))
-
-            if (
-                not self.is_kwarg
-                and Variable.positional_arg_values is not None
-                and len(Variable.positional_arg_values) > self.idx
-            ):
-                return str(round(self.val, 3))
->>>>>>> 6ad998b2
 
         if self.mult != 1:
             return "{}*{}".format(str(round(self.mult, 3)), self.name)
