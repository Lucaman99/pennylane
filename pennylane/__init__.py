--- conflicted
+++ resolved
@@ -29,12 +29,7 @@
 import pennylane.templates
 from pennylane.templates import template
 from pennylane.about import about
-<<<<<<< HEAD
-import pennylane.vqe
-
-=======
 from pennylane.vqe import Hamiltonian, VQECost
->>>>>>> 81ce08e5
 
 from .circuit_graph import CircuitGraph
 from .configuration import Configuration
