# Release 0.12.0 (development release)

<h3>New features since last release</h3>

* Added a new bit-flip mixer to the `qml.qaoa` module.
  [(#774)](https://github.com/PennyLaneAI/pennylane/pull/774)

<h3>Improvements</h3>

<h3>Breaking changes</h3>

<h3>Bug fixes</h3>

* Changed to use lists for storing variable values inside ``BaseQNode``
  allowing complex matrices to be passed to ``QubitUnitary``.
  [(#773)](https://github.com/PennyLaneAI/pennylane/pull/773)

<h3>Documentation</h3>

<h3>Contributors</h3>

This release contains contributions from (in alphabetical order):

<<<<<<< HEAD
Jack Ceroni
=======
Thomas Bromley, Josh Izaac, Antal Száva.

>>>>>>> ef9afead

# Release 0.11.0 (current release)

<h3>New features since last release</h3>

* Adding quantum noisy channels 

  [(#760)](https://github.com/PennyLaneAI/pennylane/pull/760)

<h4>New and improved simulators</h4>

* Added a new device, `default.qubit.autograd`, a pure-state qubit simulator written using Autograd.
  This device supports classical backpropagation (`diff_method="backprop"`); this can
  be faster than the parameter-shift rule for computing quantum gradients
  when the number of parameters to be optimized is large.
  [(#721)](https://github.com/XanaduAI/pennylane/pull/721)

  ```pycon
  >>> dev = qml.device("default.qubit.autograd", wires=1)
  >>> @qml.qnode(dev, diff_method="backprop")
  ... def circuit(x):
  ...     qml.RX(x[1], wires=0)
  ...     qml.Rot(x[0], x[1], x[2], wires=0)
  ...     return qml.expval(qml.PauliZ(0))
  >>> weights = np.array([0.2, 0.5, 0.1])
  >>> grad_fn = qml.grad(circuit)
  >>> print(grad_fn(weights))
  array([-2.25267173e-01, -1.00864546e+00,  6.93889390e-18])
  ```

  See the [device documentation](https://pennylane.readthedocs.io/en/stable/code/api/pennylane.devices.default_qubit_autograd.DefaultQubitAutograd.html) for more details.

* A new experimental C++ state-vector simulator device is now available, `lightning.qubit`. It
  uses the C++ Eigen library to perform fast linear algebra calculations for simulating quantum
  state-vector evolution.

  `lightning.qubit` is currently in beta; it can be installed via `pip`:

  ```console
  $ pip install pennylane-lightning
  ```

  Once installed, it can be used as a PennyLane device:

  ```pycon
  >>> dev = qml.device("lightning.qubit", wires=2)
  ```

  For more details, please see the [lightning qubit documentation](https://pennylane-lightning.readthedocs.io).

<h4>New algorithms and templates</h4>

* Added built-in QAOA functionality via the new `qml.qaoa` module.
  [(#712)](https://github.com/PennyLaneAI/pennylane/pull/712)
  [(#718)](https://github.com/PennyLaneAI/pennylane/pull/718)
  [(#741)](https://github.com/PennyLaneAI/pennylane/pull/741)
  [(#720)](https://github.com/PennyLaneAI/pennylane/pull/720)

  This includes the following features:

  * New `qml.qaoa.x_mixer` and `qml.qaoa.xy_mixer` functions for defining Pauli-X and XY
    mixer Hamiltonians.

  * MaxCut: The `qml.qaoa.maxcut` function allows easy construction of the cost Hamiltonian
    and recommended mixer Hamiltonian for solving the MaxCut problem for a supplied graph.

  * Layers: `qml.qaoa.cost_layer` and `qml.qaoa.mixer_layer` take cost and mixer
    Hamiltonians, respectively, and apply the corresponding QAOA cost and mixer layers
    to the quantum circuit

  For example, using PennyLane to construct and solve a MaxCut problem with QAOA:

  ```python
  wires = range(3)
  graph = Graph([(0, 1), (1, 2), (2, 0)])
  cost_h, mixer_h = qaoa.maxcut(graph)

  def qaoa_layer(gamma, alpha):
      qaoa.cost_layer(gamma, cost_h)
      qaoa.mixer_layer(alpha, mixer_h)

  def antatz(params, **kwargs):

      for w in wires:
          qml.Hadamard(wires=w)

      # repeat the QAOA layer two times
      qml.layer(qaoa_layer, 2, params[0], params[1])

  dev = qml.device('default.qubit', wires=len(wires))
  cost_function = qml.VQECost(ansatz, cost_h, dev)
  ```

* Added an `ApproxTimeEvolution` template to the PennyLane templates module, which
  can be used to implement Trotterized time-evolution under a Hamiltonian.
  [(#710)](https://github.com/XanaduAI/pennylane/pull/710)

  <img src="https://pennylane.readthedocs.io/en/latest/_static/templates/subroutines/approx_time_evolution.png" width=50%/>

* Added a `qml.layer` template-constructing function, which takes a unitary, and
  repeatedly applies it on a set of wires to a given depth.
  [(#723)](https://github.com/PennyLaneAI/pennylane/pull/723)

  ```python
  def subroutine():
      qml.Hadamard(wires=[0])
      qml.CNOT(wires=[0, 1])
      qml.PauliX(wires=[1])

  dev = qml.device('default.qubit', wires=3)

  @qml.qnode(dev)
  def circuit():
      qml.layer(subroutine, 3)
      return [qml.expval(qml.PauliZ(0)), qml.expval(qml.PauliZ(1))]
  ```

  This creates the following circuit:
  ```pycon
  >>> circuit()
  >>> print(circuit.draw())
  0: ──H──╭C──X──H──╭C──X──H──╭C──X──┤ ⟨Z⟩
  1: ─────╰X────────╰X────────╰X─────┤ ⟨Z⟩
  ```

* Added the `qml.utils.decompose_hamiltonian` function. This function can be used to
  decompose a Hamiltonian into a linear combination of Pauli operators.
  [(#671)](https://github.com/XanaduAI/pennylane/pull/671)

  ```pycon
  >>> A = np.array(
  ... [[-2, -2+1j, -2, -2],
  ... [-2-1j,  0,  0, -1],
  ... [-2,  0, -2, -1],
  ... [-2, -1, -1,  0]])
  >>> coeffs, obs_list = decompose_hamiltonian(A)
  ```

<h4>New device features</h4>

* It is now possible to specify custom wire labels, such as `['anc1', 'anc2', 0, 1, 3]`, where the labels
  can be strings or numbers.
  [(#666)](https://github.com/XanaduAI/pennylane/pull/666)

  Custom wire labels are defined by passing a list to the ``wires`` argument when creating the device:

  ```pycon
  >>> dev = qml.device("default.qubit", wires=['anc1', 'anc2', 0, 1, 3])
  ```

  Quantum operations should then be invoked with these custom wire labels:

  ``` pycon
  >>> @qml.qnode(dev)
  >>> def circuit():
  ...    qml.Hadamard(wires='anc2')
  ...    qml.CNOT(wires=['anc1', 3])
  ...    ...
  ```

  The existing behaviour, in which the number of wires is specified on device initialization,
  continues to work as usual. This gives a default behaviour where wires are labelled 
  by consecutive integers.

  ```pycon
  >>> dev = qml.device("default.qubit", wires=5)
  ```

* An integrated device test suite has been added, which can be used
  to run basic integration tests on core or external devices.
  [(#695)](https://github.com/PennyLaneAI/pennylane/pull/695)
  [(#724)](https://github.com/PennyLaneAI/pennylane/pull/724)
  [(#733)](https://github.com/PennyLaneAI/pennylane/pull/733)

  The test can be invoked against a particular device by calling the ``pl-device-test``
  command line program:

  ```console
  $ pl-device-test --device=default.qubit --shots=1234 --analytic=False
  ```

  If the tests are run on external devices, the device and its dependencies must be
  installed locally. For more details, please see the
  [plugin test documentation](http://pennylane.readthedocs.io/en/latest/code/api/pennylane.devices.tests.html).

<h3>Improvements</h3>

* The functions implementing the quantum circuits building the Unitary Coupled-Cluster
  (UCCSD) VQE ansatz have been improved, with a more consistent naming convention and
  improved docstrings.
  [(#748)](https://github.com/PennyLaneAI/pennylane/pull/748)

  The changes include:

  - The terms *1particle-1hole (ph)* and *2particle-2hole (pphh)* excitations
    were replaced with the names *single* and *double* excitations, respectively.

  - The non-differentiable arguments in the `UCCSD` template were renamed accordingly:
    `ph` → `s_wires`, `pphh` → `d_wires`

  - The term *virtual*, previously used to refer the *unoccupied* orbitals, was discarded.

  - The Usage Details sections were updated and improved.

* Added support for TensorFlow 2.3 and PyTorch 1.6.
  [(#725)](https://github.com/PennyLaneAI/pennylane/pull/725)

* Returning probabilities is now supported from photonic QNodes.
  As with qubit QNodes, photonic QNodes returning probabilities are
  end-to-end differentiable.
  [(#699)](https://github.com/XanaduAI/pennylane/pull/699/)

  ```pycon
  >>> dev = qml.device("strawberryfields.fock", wires=2, cutoff_dim=5)
  >>> @qml.qnode(dev)
  ... def circuit(a):
  ...     qml.Displacement(a, 0, wires=0)
  ...     return qml.probs(wires=0)
  >>> print(circuit(0.5))
  [7.78800783e-01 1.94700196e-01 2.43375245e-02 2.02812704e-03 1.26757940e-04]
  ```

<h3>Breaking changes</h3>

* The `pennylane.plugins` and `pennylane.beta.plugins` folders have been renamed to
  `pennylane.devices` and `pennylane.beta.devices`, to reflect their content better.
  [(#726)](https://github.com/XanaduAI/pennylane/pull/726)

<h3>Bug fixes</h3>

* The PennyLane interface conversion functions can now convert QNodes with
  pre-existing interfaces.
  [(#707)](https://github.com/XanaduAI/pennylane/pull/707)

<h3>Documentation</h3>

* The interfaces section of the documentation has been renamed to 'Interfaces and training',
  and updated with the latest variable handling details.
  [(#753)](https://github.com/PennyLaneAI/pennylane/pull/753)

<h3>Contributors</h3>

This release contains contributions from (in alphabetical order):

Juan Miguel Arazzola, Thomas Bromley, Jack Ceroni, Alain Delgado Gran, Shadab Hussain, Theodor
Isacsson, Josh Izaac, Nathan Killoran, Maria Schuld, Antal Száva, Nicola Vitucci.

# Release 0.10.0

<h3>New features since last release</h3>

<h4>New and improved simulators</h4>

* Added a new device, `default.qubit.tf`, a pure-state qubit simulator written using TensorFlow.
  As a result, it supports classical backpropagation as a means to compute the Jacobian. This can
  be faster than the parameter-shift rule for computing quantum gradients
  when the number of parameters to be optimized is large.

  `default.qubit.tf` is designed to be used with end-to-end classical backpropagation
  (`diff_method="backprop"`) with the TensorFlow interface. This is the default method
  of differentiation when creating a QNode with this device.

  Using this method, the created QNode is a 'white-box' that is
  tightly integrated with your TensorFlow computation, including
  [AutoGraph](https://www.tensorflow.org/guide/function) support:

  ```pycon
  >>> dev = qml.device("default.qubit.tf", wires=1)
  >>> @tf.function
  ... @qml.qnode(dev, interface="tf", diff_method="backprop")
  ... def circuit(x):
  ...     qml.RX(x[1], wires=0)
  ...     qml.Rot(x[0], x[1], x[2], wires=0)
  ...     return qml.expval(qml.PauliZ(0))
  >>> weights = tf.Variable([0.2, 0.5, 0.1])
  >>> with tf.GradientTape() as tape:
  ...     res = circuit(weights)
  >>> print(tape.gradient(res, weights))
  tf.Tensor([-2.2526717e-01 -1.0086454e+00  1.3877788e-17], shape=(3,), dtype=float32)
  ```

  See the `default.qubit.tf`
  [documentation](https://pennylane.ai/en/stable/code/api/pennylane.beta.plugins.DefaultQubitTF.html)
  for more details.

* The [default.tensor plugin](https://github.com/XanaduAI/pennylane/blob/master/pennylane/beta/plugins/default_tensor.py)
  has been significantly upgraded. It now allows two different
  tensor network representations to be used: `"exact"` and `"mps"`. The former uses a
  exact factorized representation of quantum states, while the latter uses a matrix product state
  representation.
  ([#572](https://github.com/XanaduAI/pennylane/pull/572))
  ([#599](https://github.com/XanaduAI/pennylane/pull/599))

<h4>New machine learning functionality and integrations</h4>

* PennyLane QNodes can now be converted into Torch layers, allowing for creation of quantum and
  hybrid models using the `torch.nn` API.
  [(#588)](https://github.com/XanaduAI/pennylane/pull/588)

  A PennyLane QNode can be converted into a `torch.nn` layer using the `qml.qnn.TorchLayer` class:

  ```pycon
  >>> @qml.qnode(dev)
  ... def qnode(inputs, weights_0, weight_1):
  ...    # define the circuit
  ...    # ...

  >>> weight_shapes = {"weights_0": 3, "weight_1": 1}
  >>> qlayer = qml.qnn.TorchLayer(qnode, weight_shapes)
  ```

  A hybrid model can then be easily constructed:

  ```pycon
  >>> model = torch.nn.Sequential(qlayer, torch.nn.Linear(2, 2))
  ```

* Added a new "reversible" differentiation method which can be used in simulators, but not hardware.

  The reversible approach is similar to backpropagation, but trades off extra computation for
  enhanced memory efficiency. Where backpropagation caches the state tensors at each step during
  a simulated evolution, the reversible method only caches the final pre-measurement state.

  Compared to the parameter-shift method, the reversible method can be faster or slower,
  depending on the density and location of parametrized gates in a circuit
  (circuits with higher density of parametrized gates near the end of the circuit will see a benefit).
  [(#670)](https://github.com/XanaduAI/pennylane/pull/670)

  ```pycon
  >>> dev = qml.device("default.qubit", wires=2)
  ... @qml.qnode(dev, diff_method="reversible")
  ... def circuit(x):
  ...     qml.RX(x, wires=0)
  ...     qml.RX(x, wires=0)
  ...     qml.CNOT(wires=[0,1])
  ...     return qml.expval(qml.PauliZ(0))
  >>> qml.grad(circuit)(0.5)
  (array(-0.47942554),)
  ```

<h4>New templates and cost functions</h4>

* Added the new templates `UCCSD`, `SingleExcitationUnitary`, and`DoubleExcitationUnitary`,
  which together implement the Unitary Coupled-Cluster Singles and Doubles (UCCSD) ansatz
  to perform VQE-based quantum chemistry simulations using PennyLane-QChem.
  [(#622)](https://github.com/XanaduAI/pennylane/pull/622)
  [(#638)](https://github.com/XanaduAI/pennylane/pull/638)
  [(#654)](https://github.com/XanaduAI/pennylane/pull/654)
  [(#659)](https://github.com/XanaduAI/pennylane/pull/659)
  [(#622)](https://github.com/XanaduAI/pennylane/pull/622)

* Added module `pennylane.qnn.cost` with class `SquaredErrorLoss`. The module contains classes
  to calculate losses and cost functions on circuits with trainable parameters.
  [(#642)](https://github.com/XanaduAI/pennylane/pull/642)

<h3>Improvements</h3>

* Improves the wire management by making the ``Operator.wires`` attribute a ``wires`` object.
  [(#666)](https://github.com/XanaduAI/pennylane/pull/666)

* A significant improvement with respect to how QNodes and interfaces mark quantum function
  arguments as differentiable when using Autograd, designed to improve performance and make
  QNodes more intuitive.
  [(#648)](https://github.com/XanaduAI/pennylane/pull/648)
  [(#650)](https://github.com/XanaduAI/pennylane/pull/650)

  In particular, the following changes have been made:

  - A new `ndarray` subclass `pennylane.numpy.tensor`, which extends NumPy arrays with
    the keyword argument and attribute `requires_grad`. Tensors which have `requires_grad=False`
    are treated as non-differentiable by the Autograd interface.

  - A new subpackage `pennylane.numpy`, which wraps `autograd.numpy` such that NumPy functions
    accept the `requires_grad` keyword argument, and allows Autograd to differentiate
    `pennylane.numpy.tensor` objects.

  - The `argnum` argument to `qml.grad` is now optional; if not provided, arguments explicitly
    marked as `requires_grad=False` are excluded for the list of differentiable arguments.
    The ability to pass `argnum` has been retained for backwards compatibility, and
    if present the old behaviour persists.

* The QNode Torch interface now inspects QNode positional arguments.
  If any argument does not have the attribute `requires_grad=True`, it
  is automatically excluded from quantum gradient computations.
  [(#652)](https://github.com/XanaduAI/pennylane/pull/652)
  [(#660)](https://github.com/XanaduAI/pennylane/pull/660)

* The QNode TF interface now inspects QNode positional arguments.
  If any argument is not being watched by a `tf.GradientTape()`,
  it is automatically excluded from quantum gradient computations.
  [(#655)](https://github.com/XanaduAI/pennylane/pull/655)
  [(#660)](https://github.com/XanaduAI/pennylane/pull/660)

* QNodes have two new public methods: `QNode.set_trainable_args()` and `QNode.get_trainable_args()`.
  These are designed to be called by interfaces, to specify to the QNode which of its
  input arguments are differentiable. Arguments which are non-differentiable will not be converted
  to PennyLane Variable objects within the QNode.
  [(#660)](https://github.com/XanaduAI/pennylane/pull/660)

* Added `decomposition` method to PauliX, PauliY, PauliZ, S, T, Hadamard, and PhaseShift gates, which
  decomposes each of these gates into rotation gates.
  [(#668)](https://github.com/XanaduAI/pennylane/pull/668)

* The `CircuitGraph` class now supports serializing contained circuit operations
  and measurement basis rotations to an OpenQASM2.0 script via the new
  `CircuitGraph.to_openqasm()` method.
  [(#623)](https://github.com/XanaduAI/pennylane/pull/623)

<h3>Breaking changes</h3>

* Removes support for Python 3.5.
  [(#639)](https://github.com/XanaduAI/pennylane/pull/639)

<h3>Documentation</h3>

* Various small typos were fixed.

<h3>Contributors</h3>

This release contains contributions from (in alphabetical order):

Thomas Bromley, Jack Ceroni, Alain Delgado Gran, Theodor Isacsson, Josh Izaac,
Nathan Killoran, Maria Schuld, Antal Száva, Nicola Vitucci.


# Release 0.9.0

<h3>New features since last release</h3>

<h4>New machine learning integrations</h4>

* PennyLane QNodes can now be converted into Keras layers, allowing for creation of quantum and
  hybrid models using the Keras API.
  [(#529)](https://github.com/XanaduAI/pennylane/pull/529)

  A PennyLane QNode can be converted into a Keras layer using the `KerasLayer` class:

  ```python
  from pennylane.qnn import KerasLayer

  @qml.qnode(dev)
  def circuit(inputs, weights_0, weight_1):
     # define the circuit
     # ...

  weight_shapes = {"weights_0": 3, "weight_1": 1}
  qlayer = qml.qnn.KerasLayer(circuit, weight_shapes, output_dim=2)
  ```

  A hybrid model can then be easily constructed:

  ```python
  model = tf.keras.models.Sequential([qlayer, tf.keras.layers.Dense(2)])
  ```

* Added a new type of QNode, `qml.qnodes.PassthruQNode`. For simulators which are coded in an
  external library which supports automatic differentiation, PennyLane will treat a PassthruQNode as
  a "white box", and rely on the external library to directly provide gradients via backpropagation.
  This can be more efficient than the using parameter-shift rule for a large number of parameters.
  [(#488)](https://github.com/XanaduAI/pennylane/pull/488)

  Currently this behaviour is supported by PennyLane's `default.tensor.tf` device backend,
  compatible with the `'tf'` interface using TensorFlow 2:

  ```python
  dev = qml.device('default.tensor.tf', wires=2)

  @qml.qnode(dev, diff_method="backprop")
  def circuit(params):
      qml.RX(params[0], wires=0)
      qml.RX(params[1], wires=1)
      qml.CNOT(wires=[0, 1])
      return qml.expval(qml.PauliZ(0))

  qnode = PassthruQNode(circuit, dev)
  params = tf.Variable([0.3, 0.1])

  with tf.GradientTape() as tape:
      tape.watch(params)
      res = qnode(params)

  grad = tape.gradient(res, params)
  ```

<h4>New optimizers</h4>

* Added the `qml.RotosolveOptimizer`, a gradient-free optimizer
  that minimizes the quantum function by updating each parameter,
  one-by-one, via a closed-form expression while keeping other parameters
  fixed.
  [(#636)](https://github.com/XanaduAI/pennylane/pull/636)
  [(#539)](https://github.com/XanaduAI/pennylane/pull/539)

* Added the `qml.RotoselectOptimizer`, which uses Rotosolve to
  minimizes a quantum function with respect to both the
  rotation operations applied and the rotation parameters.
  [(#636)](https://github.com/XanaduAI/pennylane/pull/636)
  [(#539)](https://github.com/XanaduAI/pennylane/pull/539)

  For example, given a quantum function `f` that accepts parameters `x`
  and a list of corresponding rotation operations `generators`,
  the Rotoselect optimizer will, at each step, update both the parameter
  values and the list of rotation gates to minimize the loss:

  ```pycon
  >>> opt = qml.optimize.RotoselectOptimizer()
  >>> x = [0.3, 0.7]
  >>> generators = [qml.RX, qml.RY]
  >>> for _ in range(100):
  ...     x, generators = opt.step(f, x, generators)
  ```


<h4>New operations</h4>

* Added the `PauliRot` gate, which performs an arbitrary
  Pauli rotation on multiple qubits, and the `MultiRZ` gate,
  which performs a rotation generated by a tensor product
  of Pauli Z operators.
  [(#559)](https://github.com/XanaduAI/pennylane/pull/559)

  ```python
  dev = qml.device('default.qubit', wires=4)

  @qml.qnode(dev)
  def circuit(angle):
      qml.PauliRot(angle, "IXYZ", wires=[0, 1, 2, 3])
      return [qml.expval(qml.PauliZ(wire)) for wire in [0, 1, 2, 3]]
  ```

  ```pycon
  >>> circuit(0.4)
  [1.         0.92106099 0.92106099 1.        ]
  >>> print(circuit.draw())
   0: ──╭RI(0.4)──┤ ⟨Z⟩
   1: ──├RX(0.4)──┤ ⟨Z⟩
   2: ──├RY(0.4)──┤ ⟨Z⟩
   3: ──╰RZ(0.4)──┤ ⟨Z⟩
  ```

  If the `PauliRot` gate is not supported on the target device, it will
  be decomposed into `Hadamard`, `RX` and `MultiRZ` gates. Note that
  identity gates in the Pauli word result in untouched wires:

  ```pycon
  >>> print(circuit.draw())
   0: ───────────────────────────────────┤ ⟨Z⟩
   1: ──H──────────╭RZ(0.4)──H───────────┤ ⟨Z⟩
   2: ──RX(1.571)──├RZ(0.4)──RX(-1.571)──┤ ⟨Z⟩
   3: ─────────────╰RZ(0.4)──────────────┤ ⟨Z⟩
  ```

  If the `MultiRZ` gate is not supported, it will be decomposed into
  `CNOT` and `RZ` gates:

  ```pycon
  >>> print(circuit.draw())
   0: ──────────────────────────────────────────────────┤ ⟨Z⟩
   1: ──H──────────────╭X──RZ(0.4)──╭X──────H───────────┤ ⟨Z⟩
   2: ──RX(1.571)──╭X──╰C───────────╰C──╭X──RX(-1.571)──┤ ⟨Z⟩
   3: ─────────────╰C───────────────────╰C──────────────┤ ⟨Z⟩
  ```

* PennyLane now provides `DiagonalQubitUnitary` for diagonal gates, that are e.g.,
  encountered in IQP circuits. These kinds of gates can be evaluated much faster on
  a simulator device.
  [(#567)](https://github.com/XanaduAI/pennylane/pull/567)

  The gate can be used, for example, to efficiently simulate oracles:

  ```python
  dev = qml.device('default.qubit', wires=3)

  # Function as a bitstring
  f = np.array([1, 0, 0, 1, 1, 0, 1, 0])

  @qml.qnode(dev)
  def circuit(weights1, weights2):
      qml.templates.StronglyEntanglingLayers(weights1, wires=[0, 1, 2])

      # Implements the function as a phase-kickback oracle
      qml.DiagonalQubitUnitary((-1)**f, wires=[0, 1, 2])

      qml.templates.StronglyEntanglingLayers(weights2, wires=[0, 1, 2])
      return [qml.expval(qml.PauliZ(w)) for w in range(3)]
  ```

* Added the `TensorN` CVObservable that can represent the tensor product of the
  `NumberOperator` on photonic backends.
  [(#608)](https://github.com/XanaduAI/pennylane/pull/608)

<h4>New templates</h4>

* Added the `ArbitraryUnitary` and `ArbitraryStatePreparation` templates, which use
  `PauliRot` gates to perform an arbitrary unitary and prepare an arbitrary basis
  state with the minimal number of parameters.
  [(#590)](https://github.com/XanaduAI/pennylane/pull/590)

  ```python
  dev = qml.device('default.qubit', wires=3)

  @qml.qnode(dev)
  def circuit(weights1, weights2):
        qml.templates.ArbitraryStatePreparation(weights1, wires=[0, 1, 2])
        qml.templates.ArbitraryUnitary(weights2, wires=[0, 1, 2])
        return qml.probs(wires=[0, 1, 2])
  ```

* Added the `IQPEmbedding` template, which encodes inputs into the diagonal gates of an
  IQP circuit.
  [(#605)](https://github.com/XanaduAI/pennylane/pull/605)

  <img src="https://pennylane.readthedocs.io/en/latest/_images/iqp.png"
  width=50%></img>

* Added the ``SimplifiedTwoDesign`` template, which implements the circuit
  design of [Cerezo et al. (2020)](<https://arxiv.org/abs/2001.00550>).
  [(#556)](https://github.com/XanaduAI/pennylane/pull/556)

  <img src="https://pennylane.readthedocs.io/en/latest/_images/simplified_two_design.png"
  width=50%></img>

* Added the ``BasicEntanglerLayers`` template, which is a simple layer architecture
  of rotations and CNOT nearest-neighbour entanglers.
  [(#555)](https://github.com/XanaduAI/pennylane/pull/555)

  <img src="https://pennylane.readthedocs.io/en/latest/_images/basic_entangler.png"
  width=50%></img>

* PennyLane now offers a broadcasting function to easily construct templates:
  `qml.broadcast()` takes single quantum operations or other templates and applies
  them to wires in a specific pattern.
  [(#515)](https://github.com/XanaduAI/pennylane/pull/515)
  [(#522)](https://github.com/XanaduAI/pennylane/pull/522)
  [(#526)](https://github.com/XanaduAI/pennylane/pull/526)
  [(#603)](https://github.com/XanaduAI/pennylane/pull/603)

  For example, we can use broadcast to repeat a custom template
  across multiple wires:

  ```python
  from pennylane.templates import template

  @template
  def mytemplate(pars, wires):
      qml.Hadamard(wires=wires)
      qml.RY(pars, wires=wires)

  dev = qml.device('default.qubit', wires=3)

  @qml.qnode(dev)
  def circuit(pars):
      qml.broadcast(mytemplate, pattern="single", wires=[0,1,2], parameters=pars)
      return qml.expval(qml.PauliZ(0))
  ```

  ```pycon
  >>> circuit([1, 1, 0.1])
  -0.841470984807896
  >>> print(circuit.draw())
   0: ──H──RY(1.0)──┤ ⟨Z⟩
   1: ──H──RY(1.0)──┤
   2: ──H──RY(0.1)──┤
  ```

  For other available patterns, see the
  [broadcast function documentation](https://pennylane.readthedocs.io/en/latest/code/api/pennylane.broadcast.html).

<h3>Breaking changes</h3>

* The `QAOAEmbedding` now uses the new `MultiRZ` gate as a `ZZ` entangler,
  which changes the convention. While
  previously, the `ZZ` gate in the embedding was implemented as

  ```python
  CNOT(wires=[wires[0], wires[1]])
  RZ(2 * parameter, wires=wires[0])
  CNOT(wires=[wires[0], wires[1]])
  ```

  the `MultiRZ` corresponds to

  ```python
  CNOT(wires=[wires[1], wires[0]])
  RZ(parameter, wires=wires[0])
  CNOT(wires=[wires[1], wires[0]])
  ```

  which differs in the factor of `2`, and fixes a bug in the
  wires that the `CNOT` was applied to.
  [(#609)](https://github.com/XanaduAI/pennylane/pull/609)

* Probability methods are handled by `QubitDevice` and device method
  requirements are modified to simplify plugin development.
  [(#573)](https://github.com/XanaduAI/pennylane/pull/573)

* The internal variables `All` and `Any` to mark an `Operation` as acting on all or any
  wires have been renamed to `AllWires` and `AnyWires`.
  [(#614)](https://github.com/XanaduAI/pennylane/pull/614)

<h3>Improvements</h3>

* A new `Wires` class was introduced for the internal
  bookkeeping of wire indices.
  [(#615)](https://github.com/XanaduAI/pennylane/pull/615)

* Improvements to the speed/performance of the `default.qubit` device.
  [(#567)](https://github.com/XanaduAI/pennylane/pull/567)
  [(#559)](https://github.com/XanaduAI/pennylane/pull/559)

* Added the `"backprop"` and `"device"` differentiation methods to the `qnode`
  decorator.
  [(#552)](https://github.com/XanaduAI/pennylane/pull/552)

  - `"backprop"`: Use classical backpropagation. Default on simulator
    devices that are classically end-to-end differentiable.
    The returned QNode can only be used with the same machine learning
    framework (e.g., ``default.tensor.tf`` simulator with the ``tensorflow`` interface).

  - `"device"`: Queries the device directly for the gradient.

  Using the `"backprop"` differentiation method with the `default.tensor.tf`
  device, the created QNode is a 'white-box', and is tightly integrated with
  the overall TensorFlow computation:

  ```python
  >>> dev = qml.device("default.tensor.tf", wires=1)
  >>> @qml.qnode(dev, interface="tf", diff_method="backprop")
  >>> def circuit(x):
  ...     qml.RX(x[1], wires=0)
  ...     qml.Rot(x[0], x[1], x[2], wires=0)
  ...     return qml.expval(qml.PauliZ(0))
  >>> vars = tf.Variable([0.2, 0.5, 0.1])
  >>> with tf.GradientTape() as tape:
  ...     res = circuit(vars)
  >>> tape.gradient(res, vars)
  <tf.Tensor: shape=(3,), dtype=float32, numpy=array([-2.2526717e-01, -1.0086454e+00,  1.3877788e-17], dtype=float32)>
  ```

* The circuit drawer now displays inverted operations, as well as wires
  where probabilities are returned from the device:
  [(#540)](https://github.com/XanaduAI/pennylane/pull/540)

  ```python
  >>> @qml.qnode(dev)
  ... def circuit(theta):
  ...     qml.RX(theta, wires=0)
  ...     qml.CNOT(wires=[0, 1])
  ...     qml.S(wires=1).inv()
  ...     return qml.probs(wires=[0, 1])
  >>> circuit(0.2)
  array([0.99003329, 0.        , 0.        , 0.00996671])
  >>> print(circuit.draw())
  0: ──RX(0.2)──╭C───────╭┤ Probs
  1: ───────────╰X──S⁻¹──╰┤ Probs
  ```

* You can now evaluate the metric tensor of a VQE Hamiltonian via the new
  `VQECost.metric_tensor` method. This allows `VQECost` objects to be directly
  optimized by the quantum natural gradient optimizer (`qml.QNGOptimizer`).
  [(#618)](https://github.com/XanaduAI/pennylane/pull/618)

* The input check functions in `pennylane.templates.utils` are now public
  and visible in the API documentation.
  [(#566)](https://github.com/XanaduAI/pennylane/pull/566)

* Added keyword arguments for step size and order to the `qnode` decorator, as well as
  the `QNode` and `JacobianQNode` classes. This enables the user to set the step size
  and order when using finite difference methods. These options are also exposed when
  creating QNode collections.
  [(#530)](https://github.com/XanaduAI/pennylane/pull/530)
  [(#585)](https://github.com/XanaduAI/pennylane/pull/585)
  [(#587)](https://github.com/XanaduAI/pennylane/pull/587)

* The decomposition for the `CRY` gate now uses the simpler form `RY @ CNOT @ RY @ CNOT`
  [(#547)](https://github.com/XanaduAI/pennylane/pull/547)

* The underlying queuing system was refactored, removing the `qml._current_context`
  property that held the currently active `QNode` or `OperationRecorder`. Now, all
  objects that expose a queue for operations inherit from `QueuingContext` and
  register their queue globally.
  [(#548)](https://github.com/XanaduAI/pennylane/pull/548)

* The PennyLane repository has a new benchmarking tool which supports the comparison of different git revisions.
  [(#568)](https://github.com/XanaduAI/pennylane/pull/568)
  [(#560)](https://github.com/XanaduAI/pennylane/pull/560)
  [(#516)](https://github.com/XanaduAI/pennylane/pull/516)

<h3>Documentation</h3>

* Updated the development section by creating a landing page with links to sub-pages
  containing specific guides.
  [(#596)](https://github.com/XanaduAI/pennylane/pull/596)

* Extended the developer's guide by a section explaining how to add new templates.
  [(#564)](https://github.com/XanaduAI/pennylane/pull/564)

<h3>Bug fixes</h3>

* `tf.GradientTape().jacobian()` can now be evaluated on QNodes using the TensorFlow interface.
  [(#626)](https://github.com/XanaduAI/pennylane/pull/626)

* `RandomLayers()` is now compatible with the qiskit devices.
  [(#597)](https://github.com/XanaduAI/pennylane/pull/597)

* `DefaultQubit.probability()` now returns the correct probability when called with
  `device.analytic=False`.
  [(#563)](https://github.com/XanaduAI/pennylane/pull/563)

* Fixed a bug in the `StronglyEntanglingLayers` template, allowing it to
  work correctly when applied to a single wire.
  [(544)](https://github.com/XanaduAI/pennylane/pull/544)

* Fixed a bug when inverting operations with decompositions; operations marked as inverted
  are now correctly inverted when the fallback decomposition is called.
  [(#543)](https://github.com/XanaduAI/pennylane/pull/543)

* The `QNode.print_applied()` method now correctly displays wires where
  `qml.prob()` is being returned.
  [#542](https://github.com/XanaduAI/pennylane/pull/542)

<h3>Contributors</h3>

This release contains contributions from (in alphabetical order):

Ville Bergholm, Lana Bozanic, Thomas Bromley, Theodor Isacsson, Josh Izaac, Nathan Killoran,
Maggie Li, Johannes Jakob Meyer, Maria Schuld, Sukin Sim, Antal Száva.

# Release 0.8.1

<h3>Improvements</h3>

* Beginning of support for Python 3.8, with the test suite
  now being run in a Python 3.8 environment.
  [(#501)](https://github.com/XanaduAI/pennylane/pull/501)

<h3>Documentation</h3>

* Present templates as a gallery of thumbnails showing the
  basic circuit architecture.
  [(#499)](https://github.com/XanaduAI/pennylane/pull/499)

<h3>Bug fixes</h3>

* Fixed a bug where multiplying a QNode parameter by 0 caused a divide
  by zero error when calculating the parameter shift formula.
  [(#512)](https://github.com/XanaduAI/pennylane/pull/512)

* Fixed a bug where the shape of differentiable QNode arguments
  was being cached on the first construction, leading to indexing
  errors if the QNode was re-evaluated if the argument changed shape.
  [(#505)](https://github.com/XanaduAI/pennylane/pull/505)

<h3>Contributors</h3>

This release contains contributions from (in alphabetical order):

Ville Bergholm, Josh Izaac, Johannes Jakob Meyer, Maria Schuld, Antal Száva.

# Release 0.8.0

<h3>New features since last release</h3>

* Added a quantum chemistry package, `pennylane.qchem`, which supports
  integration with OpenFermion, Psi4, PySCF, and OpenBabel.
  [(#453)](https://github.com/XanaduAI/pennylane/pull/453)

  Features include:

  - Generate the qubit Hamiltonians directly starting with the atomic structure of the molecule.
  - Calculate the mean-field (Hartree-Fock) electronic structure of molecules.
  - Allow to define an active space based on the number of active electrons and active orbitals.
  - Perform the fermionic-to-qubit transformation of the electronic Hamiltonian by
    using different functions implemented in OpenFermion.
  - Convert OpenFermion's QubitOperator to a Pennylane `Hamiltonian` class.
  - Perform a Variational Quantum Eigensolver (VQE) computation with this Hamiltonian in PennyLane.

  Check out the [quantum chemistry quickstart](https://pennylane.readthedocs.io/en/latest/introduction/chemistry.html), as well the quantum chemistry and VQE tutorials.

* PennyLane now has some functions and classes for creating and solving VQE
  problems. [(#467)](https://github.com/XanaduAI/pennylane/pull/467)

  - `qml.Hamiltonian`: a lightweight class for representing qubit Hamiltonians
  - `qml.VQECost`: a class for quickly constructing a differentiable cost function
    given a circuit ansatz, Hamiltonian, and one or more devices

    ```python
    >>> H = qml.vqe.Hamiltonian(coeffs, obs)
    >>> cost = qml.VQECost(ansatz, hamiltonian, dev, interface="torch")
    >>> params = torch.rand([4, 3])
    >>> cost(params)
    tensor(0.0245, dtype=torch.float64)
    ```

* Added a circuit drawing feature that provides a text-based representation
  of a QNode instance. It can be invoked via `qnode.draw()`. The user can specify
  to display variable names instead of variable values and choose either an ASCII
  or Unicode charset.
  [(#446)](https://github.com/XanaduAI/pennylane/pull/446)

  Consider the following circuit as an example:
  ```python3
  @qml.qnode(dev)
  def qfunc(a, w):
      qml.Hadamard(0)
      qml.CRX(a, wires=[0, 1])
      qml.Rot(w[0], w[1], w[2], wires=[1])
      qml.CRX(-a, wires=[0, 1])

      return qml.expval(qml.PauliZ(0) @ qml.PauliZ(1))
  ```

  We can draw the circuit after it has been executed:

  ```python
  >>> result = qfunc(2.3, [1.2, 3.2, 0.7])
  >>> print(qfunc.draw())
   0: ──H──╭C────────────────────────────╭C─────────╭┤ ⟨Z ⊗ Z⟩
   1: ─────╰RX(2.3)──Rot(1.2, 3.2, 0.7)──╰RX(-2.3)──╰┤ ⟨Z ⊗ Z⟩
  >>> print(qfunc.draw(charset="ascii"))
   0: --H--+C----------------------------+C---------+| <Z @ Z>
   1: -----+RX(2.3)--Rot(1.2, 3.2, 0.7)--+RX(-2.3)--+| <Z @ Z>
  >>> print(qfunc.draw(show_variable_names=True))
   0: ──H──╭C─────────────────────────────╭C─────────╭┤ ⟨Z ⊗ Z⟩
   1: ─────╰RX(a)──Rot(w[0], w[1], w[2])──╰RX(-1*a)──╰┤ ⟨Z ⊗ Z⟩
  ```

* Added `QAOAEmbedding` and its parameter initialization
  as a new trainable template.
  [(#442)](https://github.com/XanaduAI/pennylane/pull/442)

  <img src="https://pennylane.readthedocs.io/en/latest/_images/qaoa_layers.png"
  width=70%></img>

* Added the `qml.probs()` measurement function, allowing QNodes
  to differentiate variational circuit probabilities
  on simulators and hardware.
  [(#432)](https://github.com/XanaduAI/pennylane/pull/432)

  ```python
  @qml.qnode(dev)
  def circuit(x):
      qml.Hadamard(wires=0)
      qml.RY(x, wires=0)
      qml.RX(x, wires=1)
      qml.CNOT(wires=[0, 1])
      return qml.probs(wires=[0])
  ```
  Executing this circuit gives the marginal probability of wire 1:
  ```python
  >>> circuit(0.2)
  [0.40066533 0.59933467]
  ```
  QNodes that return probabilities fully support autodifferentiation.

* Added the convenience load functions `qml.from_pyquil`, `qml.from_quil` and
  `qml.from_quil_file` that convert pyQuil objects and Quil code to PennyLane
  templates. This feature requires version 0.8 or above of the PennyLane-Forest
  plugin.
  [(#459)](https://github.com/XanaduAI/pennylane/pull/459)

* Added a `qml.inv` method that inverts templates and sequences of Operations.
  Added a `@qml.template` decorator that makes templates return the queued Operations.
  [(#462)](https://github.com/XanaduAI/pennylane/pull/462)

  For example, using this function to invert a template inside a QNode:

  ```python3
      @qml.template
      def ansatz(weights, wires):
          for idx, wire in enumerate(wires):
              qml.RX(weights[idx], wires=[wire])

          for idx in range(len(wires) - 1):
              qml.CNOT(wires=[wires[idx], wires[idx + 1]])

      dev = qml.device('default.qubit', wires=2)

      @qml.qnode(dev)
      def circuit(weights):
          qml.inv(ansatz(weights, wires=[0, 1]))
          return qml.expval(qml.PauliZ(0) @ qml.PauliZ(1))
    ```

* Added the `QNodeCollection` container class, that allows independent
  QNodes to be stored and evaluated simultaneously. Experimental support
  for asynchronous evaluation of contained QNodes is provided with the
  `parallel=True` keyword argument.
  [(#466)](https://github.com/XanaduAI/pennylane/pull/466)

* Added a high level `qml.map` function, that maps a quantum
  circuit template over a list of observables or devices, returning
  a `QNodeCollection`.
  [(#466)](https://github.com/XanaduAI/pennylane/pull/466)

  For example:

  ```python3
  >>> def my_template(params, wires, **kwargs):
  >>>    qml.RX(params[0], wires=wires[0])
  >>>    qml.RX(params[1], wires=wires[1])
  >>>    qml.CNOT(wires=wires)

  >>> obs_list = [qml.PauliX(0) @ qml.PauliZ(1), qml.PauliZ(0) @ qml.PauliX(1)]
  >>> dev = qml.device("default.qubit", wires=2)
  >>> qnodes = qml.map(my_template, obs_list, dev, measure="expval")
  >>> qnodes([0.54, 0.12])
  array([-0.06154835  0.99280864])
  ```

* Added high level `qml.sum`, `qml.dot`, `qml.apply` functions
  that act on QNode collections.
  [(#466)](https://github.com/XanaduAI/pennylane/pull/466)

  `qml.apply` allows vectorized functions to act over the entire QNode
  collection:
  ```python
  >>> qnodes = qml.map(my_template, obs_list, dev, measure="expval")
  >>> cost = qml.apply(np.sin, qnodes)
  >>> cost([0.54, 0.12])
  array([-0.0615095  0.83756375])
  ```

  `qml.sum` and `qml.dot` take the sum of a QNode collection, and a
  dot product of tensors/arrays/QNode collections, respectively.

<h3>Breaking changes</h3>

* Deprecated the old-style `QNode` such that only the new-style `QNode` and its syntax can be used,
  moved all related files from the `pennylane/beta` folder to `pennylane`.
  [(#440)](https://github.com/XanaduAI/pennylane/pull/440)

<h3>Improvements</h3>

* Added the `Tensor.prune()` method and the `Tensor.non_identity_obs` property for extracting
  non-identity instances from the observables making up a `Tensor` instance.
  [(#498)](https://github.com/XanaduAI/pennylane/pull/498)

* Renamed the `expt.tensornet` and `expt.tensornet.tf` devices to `default.tensor` and
  `default.tensor.tf`.
  [(#495)](https://github.com/XanaduAI/pennylane/pull/495)

* Added a serialization method to the `CircuitGraph` class that is used to create a unique
  hash for each quantum circuit graph.
  [(#470)](https://github.com/XanaduAI/pennylane/pull/470)

* Added the `Observable.eigvals` method to return the eigenvalues of observables.
  [(#449)](https://github.com/XanaduAI/pennylane/pull/449)

* Added the `Observable.diagonalizing_gates` method to return the gates
  that diagonalize an observable in the computational basis.
  [(#454)](https://github.com/XanaduAI/pennylane/pull/454)

* Added the `Operator.matrix` method to return the matrix representation
  of an operator in the computational basis.
  [(#454)](https://github.com/XanaduAI/pennylane/pull/454)

* Added a `QubitDevice` class which implements common functionalities of plugin devices such that
  plugin devices can rely on these implementations. The new `QubitDevice` also includes
  a new `execute` method, which allows for more convenient plugin design. In addition, `QubitDevice`
  also unifies the way samples are generated on qubit-based devices.
  [(#452)](https://github.com/XanaduAI/pennylane/pull/452)
  [(#473)](https://github.com/XanaduAI/pennylane/pull/473)

* Improved documentation of `AmplitudeEmbedding` and `BasisEmbedding` templates.
  [(#441)](https://github.com/XanaduAI/pennylane/pull/441)
  [(#439)](https://github.com/XanaduAI/pennylane/pull/439)

* Codeblocks in the documentation now have a 'copy' button for easily
  copying examples.
  [(#437)](https://github.com/XanaduAI/pennylane/pull/437)

<h3>Documentation</h3>

* Update the developers plugin guide to use QubitDevice.
  [(#483)](https://github.com/XanaduAI/pennylane/pull/483)

<h3>Bug fixes</h3>

* Fixed a bug in `CVQNode._pd_analytic`, where non-descendant observables were not
  Heisenberg-transformed before evaluating the partial derivatives when using the
  order-2 parameter-shift method, resulting in an erroneous Jacobian for some circuits.
  [(#433)](https://github.com/XanaduAI/pennylane/pull/433)

<h3>Contributors</h3>

This release contains contributions from (in alphabetical order):

Juan Miguel Arrazola, Ville Bergholm, Alain Delgado Gran, Olivia Di Matteo,
Theodor Isacsson, Josh Izaac, Soran Jahangiri, Nathan Killoran, Johannes Jakob Meyer,
Zeyue Niu, Maria Schuld, Antal Száva.

# Release 0.7.0

<h3>New features since last release</h3>

* Custom padding constant in `AmplitudeEmbedding` is supported (see 'Breaking changes'.)
  [(#419)](https://github.com/XanaduAI/pennylane/pull/419)

* `StronglyEntanglingLayer` and `RandomLayer` now work with a single wire.
  [(#409)](https://github.com/XanaduAI/pennylane/pull/409)
  [(#413)](https://github.com/XanaduAI/pennylane/pull/413)

* Added support for applying the inverse of an `Operation` within a circuit.
  [(#377)](https://github.com/XanaduAI/pennylane/pull/377)

* Added an `OperationRecorder()` context manager, that allows templates
  and quantum functions to be executed while recording events. The
  recorder can be used with and without QNodes as a debugging utility.
  [(#388)](https://github.com/XanaduAI/pennylane/pull/388)

* Operations can now specify a decomposition that is used when the desired operation
  is not supported on the target device.
  [(#396)](https://github.com/XanaduAI/pennylane/pull/396)

* The ability to load circuits from external frameworks as templates
  has been added via the new `qml.load()` function. This feature
  requires plugin support --- this initial release provides support
  for Qiskit circuits and QASM files when `pennylane-qiskit` is installed,
  via the functions `qml.from_qiskit` and `qml.from_qasm`.
  [(#418)](https://github.com/XanaduAI/pennylane/pull/418)

* An experimental tensor network device has been added
  [(#416)](https://github.com/XanaduAI/pennylane/pull/416)
  [(#395)](https://github.com/XanaduAI/pennylane/pull/395)
  [(#394)](https://github.com/XanaduAI/pennylane/pull/394)
  [(#380)](https://github.com/XanaduAI/pennylane/pull/380)

* An experimental tensor network device which uses TensorFlow for
  backpropagation has been added
  [(#427)](https://github.com/XanaduAI/pennylane/pull/427)

* Custom padding constant in `AmplitudeEmbedding` is supported (see 'Breaking changes'.)
  [(#419)](https://github.com/XanaduAI/pennylane/pull/419)

<h3>Breaking changes</h3>

* The `pad` parameter in `AmplitudeEmbedding()` is now either `None` (no automatic padding), or a
  number that is used as the padding constant.
  [(#419)](https://github.com/XanaduAI/pennylane/pull/419)

* Initialization functions now return a single array of weights per function. Utilities for multi-weight templates
  `Interferometer()` and `CVNeuralNetLayers()` are provided.
  [(#412)](https://github.com/XanaduAI/pennylane/pull/412)

* The single layer templates `RandomLayer()`, `CVNeuralNetLayer()` and `StronglyEntanglingLayer()`
  have been turned into private functions `_random_layer()`, `_cv_neural_net_layer()` and
  `_strongly_entangling_layer()`. Recommended use is now via the corresponding `Layers()` templates.
  [(#413)](https://github.com/XanaduAI/pennylane/pull/413)

<h3>Improvements</h3>

* Added extensive input checks in templates.
  [(#419)](https://github.com/XanaduAI/pennylane/pull/419)

* Templates integration tests are rewritten - now cover keyword/positional argument passing,
  interfaces and combinations of templates.
  [(#409)](https://github.com/XanaduAI/pennylane/pull/409)
  [(#419)](https://github.com/XanaduAI/pennylane/pull/419)

* State vector preparation operations in the `default.qubit` plugin can now be
  applied to subsets of wires, and are restricted to being the first operation
  in a circuit.
  [(#346)](https://github.com/XanaduAI/pennylane/pull/346)

* The `QNode` class is split into a hierarchy of simpler classes.
  [(#354)](https://github.com/XanaduAI/pennylane/pull/354)
  [(#398)](https://github.com/XanaduAI/pennylane/pull/398)
  [(#415)](https://github.com/XanaduAI/pennylane/pull/415)
  [(#417)](https://github.com/XanaduAI/pennylane/pull/417)
  [(#425)](https://github.com/XanaduAI/pennylane/pull/425)

* Added the gates U1, U2 and U3 parametrizing arbitrary unitaries on 1, 2 and 3
  qubits and the Toffoli gate to the set of qubit operations.
  [(#396)](https://github.com/XanaduAI/pennylane/pull/396)

* Changes have been made to accomodate the movement of the main function
  in `pytest._internal` to `pytest._internal.main` in pip 19.3.
  [(#404)](https://github.com/XanaduAI/pennylane/pull/404)

* Added the templates `BasisStatePreparation` and `MottonenStatePreparation` that use
  gates to prepare a basis state and an arbitrary state respectively.
  [(#336)](https://github.com/XanaduAI/pennylane/pull/336)

* Added decompositions for `BasisState` and `QubitStateVector` based on state
  preparation templates.
  [(#414)](https://github.com/XanaduAI/pennylane/pull/414)

* Replaces the pseudo-inverse in the quantum natural gradient optimizer
  (which can be numerically unstable) with `np.linalg.solve`.
  [(#428)](https://github.com/XanaduAI/pennylane/pull/428)

<h3>Contributors</h3>

This release contains contributions from (in alphabetical order):

Ville Bergholm, Josh Izaac, Nathan Killoran, Angus Lowe, Johannes Jakob Meyer,
Oluwatobi Ogunbayo, Maria Schuld, Antal Száva.

# Release 0.6.1

<h3>New features since last release</h3>

* Added a `print_applied` method to QNodes, allowing the operation
  and observable queue to be printed as last constructed.
  [(#378)](https://github.com/XanaduAI/pennylane/pull/378)

<h3>Improvements</h3>

* A new `Operator` base class is introduced, which is inherited by both the
  `Observable` class and the `Operation` class.
  [(#355)](https://github.com/XanaduAI/pennylane/pull/355)

* Removed deprecated `@abstractproperty` decorators
  in `_device.py`.
  [(#374)](https://github.com/XanaduAI/pennylane/pull/374)

* The `CircuitGraph` class is updated to deal with `Operation` instances directly.
  [(#344)](https://github.com/XanaduAI/pennylane/pull/344)

* Comprehensive gradient tests have been added for the interfaces.
  [(#381)](https://github.com/XanaduAI/pennylane/pull/381)

<h3>Documentation</h3>

* The new restructured documentation has been polished and updated.
  [(#387)](https://github.com/XanaduAI/pennylane/pull/387)
  [(#375)](https://github.com/XanaduAI/pennylane/pull/375)
  [(#372)](https://github.com/XanaduAI/pennylane/pull/372)
  [(#370)](https://github.com/XanaduAI/pennylane/pull/370)
  [(#369)](https://github.com/XanaduAI/pennylane/pull/369)
  [(#367)](https://github.com/XanaduAI/pennylane/pull/367)
  [(#364)](https://github.com/XanaduAI/pennylane/pull/364)

* Updated the development guides.
  [(#382)](https://github.com/XanaduAI/pennylane/pull/382)
  [(#379)](https://github.com/XanaduAI/pennylane/pull/379)

* Added all modules, classes, and functions to the API section
  in the documentation.
  [(#373)](https://github.com/XanaduAI/pennylane/pull/373)

<h3>Bug fixes</h3>

* Replaces the existing `np.linalg.norm` normalization with hand-coded
  normalization, allowing `AmplitudeEmbedding` to be used with differentiable
  parameters. AmplitudeEmbedding tests have been added and improved.
  [(#376)](https://github.com/XanaduAI/pennylane/pull/376)

<h3>Contributors</h3>

This release contains contributions from (in alphabetical order):

Ville Bergholm, Josh Izaac, Nathan Killoran, Maria Schuld, Antal Száva

# Release 0.6.0

<h3>New features since last release</h3>

* The devices `default.qubit` and `default.gaussian` have a new initialization parameter
  `analytic` that indicates if expectation values and variances should be calculated
  analytically and not be estimated from data.
  [(#317)](https://github.com/XanaduAI/pennylane/pull/317)

* Added C-SWAP gate to the set of qubit operations
  [(#330)](https://github.com/XanaduAI/pennylane/pull/330)

* The TensorFlow interface has been renamed from `"tfe"` to `"tf"`, and
  now supports TensorFlow 2.0.
  [(#337)](https://github.com/XanaduAI/pennylane/pull/337)

* Added the S and T gates to the set of qubit operations.
  [(#343)](https://github.com/XanaduAI/pennylane/pull/343)

* Tensor observables are now supported within the `expval`,
  `var`, and `sample` functions, by using the `@` operator.
  [(#267)](https://github.com/XanaduAI/pennylane/pull/267)


<h3>Breaking changes</h3>

* The argument `n` specifying the number of samples in the method `Device.sample` was removed.
  Instead, the method will always return `Device.shots` many samples.
  [(#317)](https://github.com/XanaduAI/pennylane/pull/317)

<h3>Improvements</h3>

* The number of shots / random samples used to estimate expectation values and variances, `Device.shots`,
  can now be changed after device creation.
  [(#317)](https://github.com/XanaduAI/pennylane/pull/317)

* Unified import shortcuts to be under qml in qnode.py
  and test_operation.py
  [(#329)](https://github.com/XanaduAI/pennylane/pull/329)

* The quantum natural gradient now uses `scipy.linalg.pinvh` which is more efficient for symmetric matrices
  than the previously used `scipy.linalg.pinv`.
  [(#331)](https://github.com/XanaduAI/pennylane/pull/331)

* The deprecated `qml.expval.Observable` syntax has been removed.
  [(#267)](https://github.com/XanaduAI/pennylane/pull/267)

* Remainder of the unittest-style tests were ported to pytest.
  [(#310)](https://github.com/XanaduAI/pennylane/pull/310)

* The `do_queue` argument for operations now only takes effect
  within QNodes. Outside of QNodes, operations can now be instantiated
  without needing to specify `do_queue`.
  [(#359)](https://github.com/XanaduAI/pennylane/pull/359)

<h3>Documentation</h3>

* The docs are rewritten and restructured to contain a code introduction section as well as an API section.
  [(#314)](https://github.com/XanaduAI/pennylane/pull/275)

* Added Ising model example to the tutorials
  [(#319)](https://github.com/XanaduAI/pennylane/pull/319)

* Added tutorial for QAOA on MaxCut problem
  [(#328)](https://github.com/XanaduAI/pennylane/pull/328)

* Added QGAN flow chart figure to its tutorial
  [(#333)](https://github.com/XanaduAI/pennylane/pull/333)

* Added missing figures for gallery thumbnails of state-preparation
  and QGAN tutorials
  [(#326)](https://github.com/XanaduAI/pennylane/pull/326)

* Fixed typos in the state preparation tutorial
  [(#321)](https://github.com/XanaduAI/pennylane/pull/321)

* Fixed bug in VQE tutorial 3D plots
  [(#327)](https://github.com/XanaduAI/pennylane/pull/327)

<h3>Bug fixes</h3>

* Fixed typo in measurement type error message in qnode.py
  [(#341)](https://github.com/XanaduAI/pennylane/pull/341)

<h3>Contributors</h3>

This release contains contributions from (in alphabetical order):

Shahnawaz Ahmed, Ville Bergholm, Aroosa Ijaz, Josh Izaac, Nathan Killoran, Angus Lowe,
Johannes Jakob Meyer, Maria Schuld, Antal Száva, Roeland Wiersema.

# Release 0.5.0

<h3>New features since last release</h3>

* Adds a new optimizer, `qml.QNGOptimizer`, which optimizes QNodes using
  quantum natural gradient descent. See https://arxiv.org/abs/1909.02108
  for more details.
  [(#295)](https://github.com/XanaduAI/pennylane/pull/295)
  [(#311)](https://github.com/XanaduAI/pennylane/pull/311)

* Adds a new QNode method, `QNode.metric_tensor()`,
  which returns the block-diagonal approximation to the Fubini-Study
  metric tensor evaluated on the attached device.
  [(#295)](https://github.com/XanaduAI/pennylane/pull/295)

* Sampling support: QNodes can now return a specified number of samples
  from a given observable via the top-level `pennylane.sample()` function.
  To support this on plugin devices, there is a new `Device.sample` method.

  Calculating gradients of QNodes that involve sampling is not possible.
  [(#256)](https://github.com/XanaduAI/pennylane/pull/256)

* `default.qubit` has been updated to provide support for sampling.
  [(#256)](https://github.com/XanaduAI/pennylane/pull/256)

* Added controlled rotation gates to PennyLane operations and `default.qubit` plugin.
  [(#251)](https://github.com/XanaduAI/pennylane/pull/251)

<h3>Breaking changes</h3>

* The method `Device.supported` was removed, and replaced with the methods
  `Device.supports_observable` and `Device.supports_operation`.
  Both methods can be called with string arguments (`dev.supports_observable('PauliX')`) and
  class arguments (`dev.supports_observable(qml.PauliX)`).
  [(#276)](https://github.com/XanaduAI/pennylane/pull/276)

* The following CV observables were renamed to comply with the new Operation/Observable
  scheme: `MeanPhoton` to `NumberOperator`, `Homodyne` to `QuadOperator` and `NumberState` to `FockStateProjector`.
  [(#254)](https://github.com/XanaduAI/pennylane/pull/254)

<h3>Improvements</h3>

* The `AmplitudeEmbedding` function now provides options to normalize and
  pad features to ensure a valid state vector is prepared.
  [(#275)](https://github.com/XanaduAI/pennylane/pull/275)

* Operations can now optionally specify generators, either as existing PennyLane
  operations, or by providing a NumPy array.
  [(#295)](https://github.com/XanaduAI/pennylane/pull/295)
  [(#313)](https://github.com/XanaduAI/pennylane/pull/313)

* Adds a `Device.parameters` property, so that devices can view a dictionary mapping free
  parameters to operation parameters. This will allow plugin devices to take advantage
  of parametric compilation.
  [(#283)](https://github.com/XanaduAI/pennylane/pull/283)

* Introduces two enumerations: `Any` and `All`, representing any number of wires
  and all wires in the system respectively. They can be imported from
  `pennylane.operation`, and can be used when defining the `Operation.num_wires`
  class attribute of operations.
  [(#277)](https://github.com/XanaduAI/pennylane/pull/277)

  As part of this change:

  - `All` is equivalent to the integer 0, for backwards compatibility with the
    existing test suite

  - `Any` is equivalent to the integer -1 to allow numeric comparison
    operators to continue working

  - An additional validation is now added to the `Operation` class,
    which will alert the user that an operation with `num_wires = All`
    is being incorrectly.

* The one-qubit rotations in `pennylane.plugins.default_qubit` no longer depend on Scipy's `expm`. Instead
  they are calculated with Euler's formula.
  [(#292)](https://github.com/XanaduAI/pennylane/pull/292)

* Creates an `ObservableReturnTypes` enumeration class containing `Sample`,
  `Variance` and `Expectation`. These new values can be assigned to the `return_type`
  attribute of an `Observable`.
  [(#290)](https://github.com/XanaduAI/pennylane/pull/290)

* Changed the signature of the `RandomLayer` and `RandomLayers` templates to have a fixed seed by default.
  [(#258)](https://github.com/XanaduAI/pennylane/pull/258)

* `setup.py` has been cleaned up, removing the non-working shebang,
  and removing unused imports.
  [(#262)](https://github.com/XanaduAI/pennylane/pull/262)

<h3>Documentation</h3>

* A documentation refactor to simplify the tutorials and
  include Sphinx-Gallery.
  [(#291)](https://github.com/XanaduAI/pennylane/pull/291)

  - Examples and tutorials previously split across the `examples/`
    and `doc/tutorials/` directories, in a mixture of ReST and Jupyter notebooks,
    have been rewritten as Python scripts with ReST comments in a single location,
    the `examples/` folder.

  - Sphinx-Gallery is used to automatically build and run the tutorials.
    Rendered output is displayed in the Sphinx documentation.

  - Links are provided at the top of every tutorial page for downloading the
    tutorial as an executable python script, downloading the tutorial
    as a Jupyter notebook, or viewing the notebook on GitHub.

  - The tutorials table of contents have been moved to a single quick start page.

* Fixed a typo in `QubitStateVector`.
  [(#296)](https://github.com/XanaduAI/pennylane/pull/296)

* Fixed a typo in the `default_gaussian.gaussian_state` function.
  [(#293)](https://github.com/XanaduAI/pennylane/pull/293)

* Fixed a typo in the gradient recipe within the `RX`, `RY`, `RZ`
  operation docstrings.
  [(#248)](https://github.com/XanaduAI/pennylane/pull/248)

* Fixed a broken link in the tutorial documentation, as a
  result of the `qml.expval.Observable` deprecation.
  [(#246)](https://github.com/XanaduAI/pennylane/pull/246)

<h3>Bug fixes</h3>

* Fixed a bug where a `PolyXP` observable would fail if applied to subsets
  of wires on `default.gaussian`.
  [(#277)](https://github.com/XanaduAI/pennylane/pull/277)

<h3>Contributors</h3>

This release contains contributions from (in alphabetical order):

Simon Cross, Aroosa Ijaz, Josh Izaac, Nathan Killoran, Johannes Jakob Meyer,
Rohit Midha, Nicolás Quesada, Maria Schuld, Antal Száva, Roeland Wiersema.

# Release 0.4.0

<h3>New features since last release</h3>

* `pennylane.expval()` is now a top-level *function*, and is no longer
  a package of classes. For now, the existing `pennylane.expval.Observable`
  interface continues to work, but will raise a deprecation warning.
  [(#232)](https://github.com/XanaduAI/pennylane/pull/232)

* Variance support: QNodes can now return the variance of observables,
  via the top-level `pennylane.var()` function. To support this on
  plugin devices, there is a new `Device.var` method.

  The following observables support analytic gradients of variances:

  - All qubit observables (requiring 3 circuit evaluations for involutory
    observables such as `Identity`, `X`, `Y`, `Z`; and 5 circuit evals for
    non-involutary observables, currently only `qml.Hermitian`)

  - First-order CV observables (requiring 5 circuit evaluations)

  Second-order CV observables support numerical variance gradients.

* `pennylane.about()` function added, providing details
  on current PennyLane version, installed plugins, Python,
  platform, and NumPy versions [(#186)](https://github.com/XanaduAI/pennylane/pull/186)

* Removed the logic that allowed `wires` to be passed as a positional
  argument in quantum operations. This allows us to raise more useful
  error messages for the user if incorrect syntax is used.
  [(#188)](https://github.com/XanaduAI/pennylane/pull/188)

* Adds support for multi-qubit expectation values of the `pennylane.Hermitian()`
  observable [(#192)](https://github.com/XanaduAI/pennylane/pull/192)

* Adds support for multi-qubit expectation values in `default.qubit`.
  [(#202)](https://github.com/XanaduAI/pennylane/pull/202)

* Organize templates into submodules [(#195)](https://github.com/XanaduAI/pennylane/pull/195).
  This included the following improvements:

  - Distinguish embedding templates from layer templates.

  - New random initialization functions supporting the templates available
    in the new submodule `pennylane.init`.

  - Added a random circuit template (`RandomLayers()`), in which rotations and 2-qubit gates are randomly
    distributed over the wires

  - Add various embedding strategies

<h3>Breaking changes</h3>

* The `Device` methods `expectations`, `pre_expval`, and `post_expval` have been
  renamed to `observables`, `pre_measure`, and `post_measure` respectively.
  [(#232)](https://github.com/XanaduAI/pennylane/pull/232)

<h3>Improvements</h3>

* `default.qubit` plugin now uses `np.tensordot` when applying quantum operations
  and evaluating expectations, resulting in significant speedup
  [(#239)](https://github.com/XanaduAI/pennylane/pull/239),
  [(#241)](https://github.com/XanaduAI/pennylane/pull/241)

* PennyLane now allows division of quantum operation parameters by a constant
  [(#179)](https://github.com/XanaduAI/pennylane/pull/179)

* Portions of the test suite are in the process of being ported to pytest.
  Note: this is still a work in progress.

  Ported tests include:

  - `test_ops.py`
  - `test_about.py`
  - `test_classical_gradients.py`
  - `test_observables.py`
  - `test_measure.py`
  - `test_init.py`
  - `test_templates*.py`
  - `test_ops.py`
  - `test_variable.py`
  - `test_qnode.py` (partial)

<h3>Bug fixes</h3>

* Fixed a bug in `Device.supported`, which would incorrectly
  mark an operation as supported if it shared a name with an
  observable [(#203)](https://github.com/XanaduAI/pennylane/pull/203)

* Fixed a bug in `Operation.wires`, by explicitly casting the
  type of each wire to an integer [(#206)](https://github.com/XanaduAI/pennylane/pull/206)

* Removed code in PennyLane which configured the logger,
  as this would clash with users' configurations
  [(#208)](https://github.com/XanaduAI/pennylane/pull/208)

* Fixed a bug in `default.qubit`, in which `QubitStateVector` operations
  were accidentally being cast to `np.float` instead of `np.complex`.
  [(#211)](https://github.com/XanaduAI/pennylane/pull/211)


<h3>Contributors</h3>

This release contains contributions from:

Shahnawaz Ahmed, riveSunder, Aroosa Ijaz, Josh Izaac, Nathan Killoran, Maria Schuld.

# Release 0.3.1

<h3>Bug fixes</h3>

* Fixed a bug where the interfaces submodule was not correctly being packaged via setup.py

# Release 0.3.0

<h3>New features since last release</h3>

* PennyLane now includes a new `interfaces` submodule, which enables QNode integration with additional machine learning libraries.
* Adds support for an experimental PyTorch interface for QNodes
* Adds support for an experimental TensorFlow eager execution interface for QNodes
* Adds a PyTorch+GPU+QPU tutorial to the documentation
* Documentation now includes links and tutorials including the new [PennyLane-Forest](https://github.com/rigetti/pennylane-forest) plugin.

<h3>Improvements</h3>

* Printing a QNode object, via `print(qnode)` or in an interactive terminal, now displays more useful information regarding the QNode,
  including the device it runs on, the number of wires, it's interface, and the quantum function it uses:

  ```python
  >>> print(qnode)
  <QNode: device='default.qubit', func=circuit, wires=2, interface=PyTorch>
  ```

<h3>Contributors</h3>

This release contains contributions from:

Josh Izaac and Nathan Killoran.


# Release 0.2.0

<h3>New features since last release</h3>

* Added the `Identity` expectation value for both CV and qubit models [(#135)](https://github.com/XanaduAI/pennylane/pull/135)
* Added the `templates.py` submodule, containing some commonly used QML models to be used as ansatz in QNodes [(#133)](https://github.com/XanaduAI/pennylane/pull/133)
* Added the `qml.Interferometer` CV operation [(#152)](https://github.com/XanaduAI/pennylane/pull/152)
* Wires are now supported as free QNode parameters [(#151)](https://github.com/XanaduAI/pennylane/pull/151)
* Added ability to update stepsizes of the optimizers [(#159)](https://github.com/XanaduAI/pennylane/pull/159)

<h3>Improvements</h3>

* Removed use of hardcoded values in the optimizers, made them parameters (see [#131](https://github.com/XanaduAI/pennylane/pull/131) and [#132](https://github.com/XanaduAI/pennylane/pull/132))
* Created the new `PlaceholderExpectation`, to be used when both CV and qubit expval modules contain expectations with the same name
* Provide a way for plugins to view the operation queue _before_ applying operations. This allows for on-the-fly modifications of
  the queue, allowing hardware-based plugins to support the full range of qubit expectation values. [(#143)](https://github.com/XanaduAI/pennylane/pull/143)
* QNode return values now support _any_ form of sequence, such as lists, sets, etc. [(#144)](https://github.com/XanaduAI/pennylane/pull/144)
* CV analytic gradient calculation is now more robust, allowing for operations which may not themselves be differentiated, but have a
  well defined `_heisenberg_rep` method, and so may succeed operations that are analytically differentiable [(#152)](https://github.com/XanaduAI/pennylane/pull/152)

<h3>Bug fixes</h3>

* Fixed a bug where the variational classifier example was not batching when learning parity (see [#128](https://github.com/XanaduAI/pennylane/pull/128) and [#129](https://github.com/XanaduAI/pennylane/pull/129))
* Fixed an inconsistency where some initial state operations were documented as accepting complex parameters - all operations
  now accept real values [(#146)](https://github.com/XanaduAI/pennylane/pull/146)

<h3>Contributors</h3>

This release contains contributions from:

Christian Gogolin, Josh Izaac, Nathan Killoran, and Maria Schuld.


# Release 0.1.0

Initial public release.

<h3>Contributors</h3>
This release contains contributions from:

Ville Bergholm, Josh Izaac, Maria Schuld, Christian Gogolin, and Nathan Killoran.<|MERGE_RESOLUTION|>--- conflicted
+++ resolved
@@ -21,12 +21,7 @@
 
 This release contains contributions from (in alphabetical order):
 
-<<<<<<< HEAD
-Jack Ceroni
-=======
-Thomas Bromley, Josh Izaac, Antal Száva.
-
->>>>>>> ef9afead
+Thomas Bromley, Jack Ceroni, Josh Izaac, Antal Száva.
 
 # Release 0.11.0 (current release)
 
