--- conflicted
+++ resolved
@@ -284,12 +284,8 @@
 
 This release contains contributions from (in alphabetical order):
 
-<<<<<<< HEAD
-Thomas Bromley, Jack Ceroni, Olivia Di Matteo, Diego Guala, Anthony Hayes, Josh Izaac, Brian Shi, Antal Száva
-=======
-Vishnu Ajith, Thomas Bromley, Olivia Di Matteo, Tanya Garg, Diego Guala,
+Vishnu Ajith, Thomas Bromley, Jack Ceroni, Olivia Di Matteo, Tanya Garg, Diego Guala,
 Anthony Hayes, Josh Izaac, Pavan Jayasinha, Nahum Sá, Brian Shi, Antal Száva
->>>>>>> 8fd67853
 
 # Release 0.15.1 (current release)
 
